--- conflicted
+++ resolved
@@ -63,13 +63,8 @@
 	"sigs.k8s.io/controller-runtime/pkg/healthz"
 	"sigs.k8s.io/controller-runtime/pkg/log/zap"
 
-<<<<<<< HEAD
 	argoprojv1alpha1 "github.com/argoproj-labs/argocd-operator/api/v1alpha1"
 	argoproj "github.com/argoproj-labs/argocd-operator/api/v1beta1"
-=======
-	v1alpha1 "github.com/argoproj-labs/argocd-operator/api/v1alpha1"
-	v1beta1 "github.com/argoproj-labs/argocd-operator/api/v1beta1"
->>>>>>> d424ebd7
 	"github.com/argoproj-labs/argocd-operator/version"
 	//+kubebuilder:scaffold:imports
 )
@@ -82,13 +77,8 @@
 func init() {
 	utilruntime.Must(clientgoscheme.AddToScheme(scheme))
 
-<<<<<<< HEAD
 	utilruntime.Must(argoprojv1alpha1.AddToScheme(scheme))
 	utilruntime.Must(argoproj.AddToScheme(scheme))
-=======
-	utilruntime.Must(v1alpha1.AddToScheme(scheme))
-	utilruntime.Must(v1beta1.AddToScheme(scheme))
->>>>>>> d424ebd7
 	//+kubebuilder:scaffold:scheme
 }
 
@@ -107,10 +97,7 @@
 
 	var secureMetrics = false
 	var enableHTTP2 = false
-<<<<<<< HEAD
 	var logLevel string
-=======
->>>>>>> d424ebd7
 
 	flag.StringVar(&metricsAddr, "metrics-bind-address", fmt.Sprintf(":%d", common.OperatorMetricsPort), "The address the metric endpoint binds to.")
 	flag.StringVar(&probeAddr, "health-probe-bind-address", ":8081", "The address the probe endpoint binds to.")
@@ -120,15 +107,12 @@
 			"Enabling this will ensure there is only one active controller manager.")
 	flag.BoolVar(&enableHTTP2, "enable-http2", enableHTTP2, "If HTTP/2 should be enabled for the metrics and webhook servers.")
 	flag.BoolVar(&secureMetrics, "metrics-secure", secureMetrics, "If the metrics endpoint should be served securely.")
-<<<<<<< HEAD
 	flag.StringVar(&logLevel, "loglevel", "0", "The desired logr verbosity level")
 
 	loglevelInt, err := strconv.Atoi(logLevel)
 	if err != nil {
 		setupLog.Error(err, "could not set desired log level, defaulting to 0")
 	}
-=======
->>>>>>> d424ebd7
 
 	opts := zap.Options{
 		Development: true,
@@ -204,20 +188,12 @@
 	setupLog.Info("Registering Components.")
 
 	// Setup Scheme for all resources
-<<<<<<< HEAD
 	if err := argoprojv1alpha1.AddToScheme(mgr.GetScheme()); err != nil {
-=======
-	if err := v1alpha1.AddToScheme(mgr.GetScheme()); err != nil {
->>>>>>> d424ebd7
 		setupLog.Error(err, "")
 		os.Exit(1)
 	}
 
-<<<<<<< HEAD
 	if err := argoproj.AddToScheme(mgr.GetScheme()); err != nil {
-=======
-	if err := v1beta1.AddToScheme(mgr.GetScheme()); err != nil {
->>>>>>> d424ebd7
 		setupLog.Error(err, "")
 		os.Exit(1)
 	}
@@ -280,11 +256,7 @@
 
 	// Start webhook only if ENABLE_CONVERSION_WEBHOOK is set
 	if strings.EqualFold(os.Getenv("ENABLE_CONVERSION_WEBHOOK"), "true") {
-<<<<<<< HEAD
 		if err = (&argoproj.ArgoCD{}).SetupWebhookWithManager(mgr); err != nil {
-=======
-		if err = (&v1beta1.ArgoCD{}).SetupWebhookWithManager(mgr); err != nil {
->>>>>>> d424ebd7
 			setupLog.Error(err, "unable to create webhook", "webhook", "ArgoCD")
 			os.Exit(1)
 		}
