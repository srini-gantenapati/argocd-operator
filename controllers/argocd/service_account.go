--- conflicted
+++ resolved
@@ -57,11 +57,7 @@
 }
 
 // reconcileServiceAccounts will ensure that all ArgoCD Service Accounts are configured.
-<<<<<<< HEAD
 func (r *ArgoCDReconciler) reconcileServiceAccounts(cr *argoprojv1a1.ArgoCD) error {
-=======
-func (r *ReconcileArgoCD) reconcileServiceAccounts(cr *argoproj.ArgoCD) error {
->>>>>>> 75d6cf4d
 	params := getPolicyRuleList(r.Client)
 
 	for _, param := range params {
@@ -81,11 +77,7 @@
 	return nil
 }
 
-<<<<<<< HEAD
 func (r *ArgoCDReconciler) reconcileServiceAccountClusterPermissions(name string, rules []v1.PolicyRule, cr *argoprojv1a1.ArgoCD) error {
-=======
-func (r *ReconcileArgoCD) reconcileServiceAccountClusterPermissions(name string, rules []v1.PolicyRule, cr *argoproj.ArgoCD) error {
->>>>>>> 75d6cf4d
 	var role *v1.ClusterRole
 	var err error
 
@@ -101,19 +93,11 @@
 	return r.reconcileClusterRoleBinding(name, role, cr)
 }
 
-<<<<<<< HEAD
 func (r *ArgoCDReconciler) reconcileServiceAccountPermissions(name string, rules []v1.PolicyRule, cr *argoprojv1a1.ArgoCD) error {
 	return r.reconcileRoleBinding(name, rules, cr)
 }
 
 func (r *ArgoCDReconciler) reconcileServiceAccount(name string, cr *argoprojv1a1.ArgoCD) (*corev1.ServiceAccount, error) {
-=======
-func (r *ReconcileArgoCD) reconcileServiceAccountPermissions(name string, rules []v1.PolicyRule, cr *argoproj.ArgoCD) error {
-	return r.reconcileRoleBinding(name, rules, cr)
-}
-
-func (r *ReconcileArgoCD) reconcileServiceAccount(name string, cr *argoproj.ArgoCD) (*corev1.ServiceAccount, error) {
->>>>>>> 75d6cf4d
 	sa := newServiceAccountWithName(name, cr)
 
 	exists := true
