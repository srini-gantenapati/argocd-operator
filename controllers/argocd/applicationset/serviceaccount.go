--- conflicted
+++ resolved
@@ -52,11 +52,7 @@
 			asr.Logger.Error(err, "reconcileServiceAccount: failed to create serviceAccount", "name", desiredServiceAccount.Name, "namespace", desiredServiceAccount.Namespace)
 			return err
 		}
-<<<<<<< HEAD
-		asr.Logger.Info("reconcileServiceAccount: serviceAccount created", "name", desiredServiceAccount.Name, "namespace", desiredServiceAccount.Namespace)
-=======
 		asr.Logger.Info("serviceAccount created", "name", desiredServiceAccount.Name, "namespace", desiredServiceAccount.Namespace)
->>>>>>> 10a3bcde
 		return nil
 	}
 
@@ -71,10 +67,6 @@
 		nr.Logger.Error(err, "DeleteServiceAccount: failed to delete serviceAccount", "name", name, "namespace", namespace)
 		return err
 	}
-<<<<<<< HEAD
-	nr.Logger.Info("DeleteServiceAccount: serviceAccount deleted", "name", name, "namespace", namespace)
-=======
 	nr.Logger.Info("erviceAccount deleted", "name", name, "namespace", namespace)
->>>>>>> 10a3bcde
 	return nil
 }