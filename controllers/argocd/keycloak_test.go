--- conflicted
+++ resolved
@@ -32,12 +32,8 @@
 
 	argoproj "github.com/argoproj-labs/argocd-operator/api/v1beta1"
 	"github.com/argoproj-labs/argocd-operator/common"
-<<<<<<< HEAD
-	"github.com/argoproj-labs/argocd-operator/pkg/util"
+	"github.com/argoproj-labs/argocd-operator/pkg/argoutil"
 	"github.com/argoproj-labs/argocd-operator/pkg/workloads"
-=======
-	"github.com/argoproj-labs/argocd-operator/pkg/argoutil"
->>>>>>> aa399a55
 )
 
 var (
@@ -406,11 +402,7 @@
 				ac.Spec.SSO = &argoproj.ArgoCDSSOSpec{
 					Provider: argoproj.SSOProviderTypeKeycloak,
 					Keycloak: &argoproj.ArgoCDKeycloakSpec{
-<<<<<<< HEAD
-						VerifyTLS: util.BoolPtr(false),
-=======
 						VerifyTLS: boolPtr(false),
->>>>>>> aa399a55
 					},
 				}
 			}),
@@ -422,11 +414,7 @@
 				ac.Spec.SSO = &argoproj.ArgoCDSSOSpec{
 					Provider: argoproj.SSOProviderTypeKeycloak,
 					Keycloak: &argoproj.ArgoCDKeycloakSpec{
-<<<<<<< HEAD
-						VerifyTLS: util.BoolPtr(true),
-=======
 						VerifyTLS: boolPtr(true),
->>>>>>> aa399a55
 					},
 				}
 			}),
@@ -504,7 +492,7 @@
 	dc := getKeycloakDeploymentConfigTemplate(a)
 
 	nSelectors := deploymentDefaultNodeSelector()
-	nSelectors = util.AppendStringMap(nSelectors, common.DefaultNodeSelector())
+	nSelectors = argoutil.AppendStringMap(nSelectors, common.DefaultNodeSelector())
 	assert.Equal(t, dc.Spec.Template.Spec.NodeSelector, nSelectors)
 	assert.Equal(t, dc.Spec.Template.Spec.Tolerations, a.Spec.NodePlacement.Tolerations)
 }
