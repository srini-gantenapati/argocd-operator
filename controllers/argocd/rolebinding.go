--- conflicted
+++ resolved
@@ -25,11 +25,7 @@
 		ObjectMeta: metav1.ObjectMeta{
 			Name:        cr.Name,
 			Labels:      argoutil.LabelsForCluster(cr.Name, ""),
-<<<<<<< HEAD
-			Annotations: argoutil.AnnotationsForCluster(cr),
-=======
 			Annotations: argoutil.MergeMaps(argoutil.AnnotationsForCluster(cr.Name, cr.Namespace), cr.Annotations),
->>>>>>> 592955a6
 		},
 	}
 }
@@ -52,11 +48,7 @@
 		ObjectMeta: metav1.ObjectMeta{
 			Name:        cr.Name,
 			Labels:      argoutil.LabelsForCluster(cr.Name, ""),
-<<<<<<< HEAD
-			Annotations: argoutil.AnnotationsForCluster(cr),
-=======
 			Annotations: argoutil.MergeMaps(argoutil.AnnotationsForCluster(cr.Name, cr.Namespace), cr.Annotations),
->>>>>>> 592955a6
 			Namespace:   cr.Namespace,
 		},
 	}
@@ -68,11 +60,7 @@
 		ObjectMeta: metav1.ObjectMeta{
 			Name:        getRoleBindingNameForSourceNamespaces(cr.Name, cr.Namespace, namespace),
 			Labels:      argoutil.LabelsForCluster(cr.Name, ""),
-<<<<<<< HEAD
-			Annotations: argoutil.AnnotationsForCluster(cr),
-=======
 			Annotations: argoutil.MergeMaps(argoutil.AnnotationsForCluster(cr.Name, cr.Namespace), cr.Annotations),
->>>>>>> 592955a6
 			Namespace:   namespace,
 		},
 	}
