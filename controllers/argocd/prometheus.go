// Copyright 2019 ArgoCD Operator Developers
//
// Licensed under the Apache License, Version 2.0 (the "License");
// you may not use this file except in compliance with the License.
// You may obtain a copy of the License at
//
// 	http://www.apache.org/licenses/LICENSE-2.0
//
// Unless required by applicable law or agreed to in writing, software
// distributed under the License is distributed on an "AS IS" BASIS,
// WITHOUT WARRANTIES OR CONDITIONS OF ANY KIND, either express or implied.
// See the License for the specific language governing permissions and
// limitations under the License.

package argocd

import (
	"context"
	"fmt"

	monitoringv1 "github.com/coreos/prometheus-operator/pkg/apis/monitoring/v1"
	metav1 "k8s.io/apimachinery/pkg/apis/meta/v1"
	"k8s.io/apimachinery/pkg/util/intstr"
	"sigs.k8s.io/controller-runtime/pkg/controller/controllerutil"

	argoproj "github.com/argoproj-labs/argocd-operator/api/v1beta1"
	"github.com/argoproj-labs/argocd-operator/common"
	"github.com/argoproj-labs/argocd-operator/pkg/util"
)

var prometheusAPIFound = false

// getPrometheusHost will return the hostname value for Prometheus.
<<<<<<< HEAD
func getPrometheusHost(cr *argoprojv1a1.ArgoCD) string {
	host := util.NameWithSuffix(cr.Name, "prometheus")
=======
func getPrometheusHost(cr *argoproj.ArgoCD) string {
	host := nameWithSuffix("prometheus", cr)
>>>>>>> 75d6cf4d
	if len(cr.Spec.Prometheus.Host) > 0 {
		host = cr.Spec.Prometheus.Host
	}
	return host
}

// getPrometheusSize will return the size value for the Prometheus replica count.
func getPrometheusReplicas(cr *argoproj.ArgoCD) *int32 {
	replicas := common.ArgoCDDefaultPrometheusReplicas
	if cr.Spec.Prometheus.Size != nil {
		if *cr.Spec.Prometheus.Size >= 0 && *cr.Spec.Prometheus.Size != replicas {
			replicas = *cr.Spec.Prometheus.Size
		}
	}
	return &replicas
}

// IsPrometheusAPIAvailable returns true if the Prometheus API is present.
func IsPrometheusAPIAvailable() bool {
	return prometheusAPIFound
}

// hasPrometheusSpecChanged will return true if the supported properties differs in the actual versus the desired state.
func hasPrometheusSpecChanged(actual *monitoringv1.Prometheus, desired *argoproj.ArgoCD) bool {
	// Replica count
	if desired.Spec.Prometheus.Size != nil && *desired.Spec.Prometheus.Size >= 0 { // Valid replica count specified in desired state
		if actual.Spec.Replicas != nil { // Actual replicas value is set
			if *actual.Spec.Replicas != *desired.Spec.Prometheus.Size {
				return true
			}
		} else if *desired.Spec.Prometheus.Size != common.ArgoCDDefaultPrometheusReplicas { // Actual replicas value is NOT set, but desired replicas differs from the default
			return true
		}
	} else { // Replica count NOT specified in desired state
		if actual.Spec.Replicas != nil && *actual.Spec.Replicas != common.ArgoCDDefaultPrometheusReplicas {
			return true
		}
	}
	return false
}

// verifyPrometheusAPI will verify that the Prometheus API is present.
func verifyPrometheusAPI() error {
	found, err := util.VerifyAPI(monitoringv1.SchemeGroupVersion.Group, monitoringv1.SchemeGroupVersion.Version)
	if err != nil {
		return err
	}
	prometheusAPIFound = found
	return nil
}

// newPrometheus returns a new Prometheus instance for the given ArgoCD.
func newPrometheus(cr *argoproj.ArgoCD) *monitoringv1.Prometheus {
	return &monitoringv1.Prometheus{
		ObjectMeta: metav1.ObjectMeta{
			Name:      cr.Name,
			Namespace: cr.Namespace,
			Labels:    common.DefaultLabels(cr.Name, cr.Name, ""),
		},
	}
}

// newServiceMonitor returns a new ServiceMonitor instance.
func newServiceMonitor(cr *argoproj.ArgoCD) *monitoringv1.ServiceMonitor {
	return &monitoringv1.ServiceMonitor{
		ObjectMeta: metav1.ObjectMeta{
			Name:      cr.Name,
			Namespace: cr.Namespace,
			Labels:    common.DefaultLabels(cr.Name, cr.Name, ""),
		},
	}
}

// newServiceMonitorWithName returns a new ServiceMonitor instance for the given ArgoCD using the given name.
func newServiceMonitorWithName(name string, cr *argoproj.ArgoCD) *monitoringv1.ServiceMonitor {
	svcmon := newServiceMonitor(cr)
	svcmon.ObjectMeta.Name = name

	lbls := svcmon.ObjectMeta.Labels
	lbls[common.AppK8sKeyName] = name
	lbls[common.ArgoCDKeyRelease] = "prometheus-operator"
	svcmon.ObjectMeta.Labels = lbls

	return svcmon
}

// newServiceMonitorWithSuffix returns a new ServiceMonitor instance for the given ArgoCD using the given suffix.
func newServiceMonitorWithSuffix(suffix string, cr *argoproj.ArgoCD) *monitoringv1.ServiceMonitor {
	return newServiceMonitorWithName(fmt.Sprintf("%s-%s", cr.Name, suffix), cr)
}

// reconcileMetricsServiceMonitor will ensure that the ServiceMonitor is present for the ArgoCD metrics Service.
<<<<<<< HEAD
func (r *ArgoCDReconciler) reconcileMetricsServiceMonitor(cr *argoprojv1a1.ArgoCD) error {
	sm := newServiceMonitorWithSuffix(common.ArgoCDMetrics, cr)
	if util.IsObjectFound(r.Client, cr.Namespace, sm.Name, sm) {
=======
func (r *ReconcileArgoCD) reconcileMetricsServiceMonitor(cr *argoproj.ArgoCD) error {
	sm := newServiceMonitorWithSuffix(common.ArgoCDKeyMetrics, cr)
	if argoutil.IsObjectFound(r.Client, cr.Namespace, sm.Name, sm) {
>>>>>>> 75d6cf4d
		if !cr.Spec.Prometheus.Enabled {
			// ServiceMonitor exists but enabled flag has been set to false, delete the ServiceMonitor
			return r.Client.Delete(context.TODO(), sm)
		}
		return nil // ServiceMonitor found, do nothing
	}

	if !cr.Spec.Prometheus.Enabled {
		return nil // Prometheus not enabled, do nothing.
	}

	sm.Spec.Selector = metav1.LabelSelector{
		MatchLabels: map[string]string{
			common.AppK8sKeyName: util.NameWithSuffix(cr.Name, common.ArgoCDMetrics),
		},
	}
	sm.Spec.Endpoints = []monitoringv1.Endpoint{
		{
			Port: common.ArgoCDMetrics,
		},
	}

	if err := controllerutil.SetControllerReference(cr, sm, r.Scheme); err != nil {
		return err
	}
	return r.Client.Create(context.TODO(), sm)
}

// reconcilePrometheus will ensure that Prometheus is present for ArgoCD metrics.
<<<<<<< HEAD
func (r *ArgoCDReconciler) reconcilePrometheus(cr *argoprojv1a1.ArgoCD) error {
=======
func (r *ReconcileArgoCD) reconcilePrometheus(cr *argoproj.ArgoCD) error {
>>>>>>> 75d6cf4d
	prometheus := newPrometheus(cr)
	if util.IsObjectFound(r.Client, cr.Namespace, prometheus.Name, prometheus) {
		if !cr.Spec.Prometheus.Enabled {
			// Prometheus exists but enabled flag has been set to false, delete the Prometheus
			return r.Client.Delete(context.TODO(), prometheus)
		}
		if hasPrometheusSpecChanged(prometheus, cr) {
			prometheus.Spec.Replicas = cr.Spec.Prometheus.Size
			return r.Client.Update(context.TODO(), prometheus)
		}
		return nil // Prometheus found, do nothing
	}

	if !cr.Spec.Prometheus.Enabled {
		return nil // Prometheus not enabled, do nothing.
	}

	prometheus.Spec.Replicas = getPrometheusReplicas(cr)
	prometheus.Spec.ServiceAccountName = "prometheus-k8s"
	prometheus.Spec.ServiceMonitorSelector = &metav1.LabelSelector{}

	if err := controllerutil.SetControllerReference(cr, prometheus, r.Scheme); err != nil {
		return err
	}
	return r.Client.Create(context.TODO(), prometheus)
}

// reconcileRepoServerServiceMonitor will ensure that the ServiceMonitor is present for the Repo Server metrics Service.
<<<<<<< HEAD
func (r *ArgoCDReconciler) reconcileRepoServerServiceMonitor(cr *argoprojv1a1.ArgoCD) error {
=======
func (r *ReconcileArgoCD) reconcileRepoServerServiceMonitor(cr *argoproj.ArgoCD) error {
>>>>>>> 75d6cf4d
	sm := newServiceMonitorWithSuffix("repo-server-metrics", cr)
	if util.IsObjectFound(r.Client, cr.Namespace, sm.Name, sm) {
		if !cr.Spec.Prometheus.Enabled {
			// ServiceMonitor exists but enabled flag has been set to false, delete the ServiceMonitor
			return r.Client.Delete(context.TODO(), sm)
		}
		return nil // ServiceMonitor found, do nothing
	}

	if !cr.Spec.Prometheus.Enabled {
		return nil // Prometheus not enabled, do nothing.
	}

	sm.Spec.Selector = metav1.LabelSelector{
		MatchLabels: map[string]string{
			common.AppK8sKeyName: util.NameWithSuffix(cr.Name, "repo-server"),
		},
	}
	sm.Spec.Endpoints = []monitoringv1.Endpoint{
		{
			Port: common.ArgoCDMetrics,
		},
	}

	if err := controllerutil.SetControllerReference(cr, sm, r.Scheme); err != nil {
		return err
	}
	return r.Client.Create(context.TODO(), sm)
}

// reconcileServerMetricsServiceMonitor will ensure that the ServiceMonitor is present for the ArgoCD Server metrics Service.
<<<<<<< HEAD
func (r *ArgoCDReconciler) reconcileServerMetricsServiceMonitor(cr *argoprojv1a1.ArgoCD) error {
=======
func (r *ReconcileArgoCD) reconcileServerMetricsServiceMonitor(cr *argoproj.ArgoCD) error {
>>>>>>> 75d6cf4d
	sm := newServiceMonitorWithSuffix("server-metrics", cr)
	if util.IsObjectFound(r.Client, cr.Namespace, sm.Name, sm) {
		if !cr.Spec.Prometheus.Enabled {
			// ServiceMonitor exists but enabled flag has been set to false, delete the ServiceMonitor
			return r.Client.Delete(context.TODO(), sm)
		}
		return nil // ServiceMonitor found, do nothing
	}

	if !cr.Spec.Prometheus.Enabled {
		return nil // Prometheus not enabled, do nothing.
	}

	sm.Spec.Selector = metav1.LabelSelector{
		MatchLabels: map[string]string{
			common.AppK8sKeyName: util.NameWithSuffix(cr.Name, "server-metrics"),
		},
	}
	sm.Spec.Endpoints = []monitoringv1.Endpoint{
		{
			Port: common.ArgoCDMetrics,
		},
	}

	if err := controllerutil.SetControllerReference(cr, sm, r.Scheme); err != nil {
		return err
	}
	return r.Client.Create(context.TODO(), sm)
}

// reconcilePrometheusRule reconciles the PrometheusRule that triggers alerts based on workload statuses
<<<<<<< HEAD
func (r *ArgoCDReconciler) reconcilePrometheusRule(cr *argoprojv1a1.ArgoCD) error {
=======
func (r *ReconcileArgoCD) reconcilePrometheusRule(cr *argoproj.ArgoCD) error {
>>>>>>> 75d6cf4d

	promRule := newPrometheusRule(cr.Namespace, "argocd-component-status-alert")

	if util.IsObjectFound(r.Client, cr.Namespace, promRule.Name, promRule) {

		if !cr.Spec.Monitoring.Enabled {
			// PrometheusRule exists but enabled flag has been set to false, delete the PrometheusRule
			log.Info("instance monitoring disabled, deleting component status tracking prometheusRule")
			return r.Client.Delete(context.TODO(), promRule)
		}
		return nil // PrometheusRule found, do nothing
	}

	if !cr.Spec.Monitoring.Enabled {
		return nil // Monitoring not enabled, do nothing.
	}

	ruleGroups := []monitoringv1.RuleGroup{
		{
			Name: "ArgoCDComponentStatus",
			Rules: []monitoringv1.Rule{
				{
					Alert: "ApplicationControllerNotReady",
					Annotations: map[string]string{
						"message": fmt.Sprintf("application controller deployment for Argo CD instance in namespace %s is not running", cr.Namespace),
					},
					Expr: intstr.IntOrString{
						Type:   intstr.String,
						StrVal: fmt.Sprintf("kube_statefulset_status_replicas{statefulset=\"%s\", namespace=\"%s\"} != kube_statefulset_status_replicas_ready{statefulset=\"%s\", namespace=\"%s\"} ", fmt.Sprintf(cr.Name+"-application-controller"), cr.Namespace, fmt.Sprintf(cr.Name+"-application-controller"), cr.Namespace),
					},
					For: "1m",
					Labels: map[string]string{
						"severity": "critical",
					},
				},
				{
					Alert: "ServerNotReady",
					Annotations: map[string]string{
						"message": fmt.Sprintf("server deployment for Argo CD instance in namespace %s is not running", cr.Namespace),
					},
					Expr: intstr.IntOrString{
						Type:   intstr.String,
						StrVal: fmt.Sprintf("kube_deployment_status_replicas{deployment=\"%s\", namespace=\"%s\"} != kube_deployment_status_replicas_ready{deployment=\"%s\", namespace=\"%s\"} ", fmt.Sprintf(cr.Name+"-server"), cr.Namespace, fmt.Sprintf(cr.Name+"-server"), cr.Namespace),
					},
					For: "1m",
					Labels: map[string]string{
						"severity": "critical",
					},
				},
				{
					Alert: "RepoServerNotReady",
					Annotations: map[string]string{
						"message": fmt.Sprintf("repo server deployment for Argo CD instance in namespace %s is not running", cr.Namespace),
					},
					Expr: intstr.IntOrString{
						Type:   intstr.String,
						StrVal: fmt.Sprintf("kube_deployment_status_replicas{deployment=\"%s\", namespace=\"%s\"} != kube_deployment_status_replicas_ready{deployment=\"%s\", namespace=\"%s\"} ", fmt.Sprintf(cr.Name+"-repo-server"), cr.Namespace, fmt.Sprintf(cr.Name+"-repo-server"), cr.Namespace),
					},
					For: "1m",
					Labels: map[string]string{
						"severity": "critical",
					},
				},
				{
					Alert: "ApplicationSetControllerNotReady",
					Annotations: map[string]string{
						"message": fmt.Sprintf("applicationSet controller deployment for Argo CD instance in namespace %s is not running", cr.Namespace),
					},
					Expr: intstr.IntOrString{
						Type:   intstr.String,
						StrVal: fmt.Sprintf("kube_deployment_status_replicas{deployment=\"%s\", namespace=\"%s\"} != kube_deployment_status_replicas_ready{deployment=\"%s\", namespace=\"%s\"} ", fmt.Sprintf(cr.Name+"-applicationset-controller"), cr.Namespace, fmt.Sprintf(cr.Name+"-applicationset-controller"), cr.Namespace),
					},
					For: "5m",
					Labels: map[string]string{
						"severity": "warning",
					},
				},
				{
					Alert: "DexNotReady",
					Annotations: map[string]string{
						"message": fmt.Sprintf("dex deployment for Argo CD instance in namespace %s is not running", cr.Namespace),
					},
					Expr: intstr.IntOrString{
						Type:   intstr.String,
						StrVal: fmt.Sprintf("kube_deployment_status_replicas{deployment=\"%s\", namespace=\"%s\"} != kube_deployment_status_replicas_ready{deployment=\"%s\", namespace=\"%s\"} ", fmt.Sprintf(cr.Name+"-dex-server"), cr.Namespace, fmt.Sprintf(cr.Name+"-dex-server"), cr.Namespace),
					},
					For: "5m",
					Labels: map[string]string{
						"severity": "warning",
					},
				},
				{
					Alert: "NotificationsControllerNotReady",
					Annotations: map[string]string{
						"message": fmt.Sprintf("notifications controller deployment for Argo CD instance in namespace %s is not running", cr.Namespace),
					},
					Expr: intstr.IntOrString{
						Type:   intstr.String,
						StrVal: fmt.Sprintf("kube_deployment_status_replicas{deployment=\"%s\", namespace=\"%s\"} != kube_deployment_status_replicas_ready{deployment=\"%s\", namespace=\"%s\"} ", fmt.Sprintf(cr.Name+"-notifications-controller"), cr.Namespace, fmt.Sprintf(cr.Name+"-notifications-controller"), cr.Namespace),
					},
					For: "5m",
					Labels: map[string]string{
						"severity": "warning",
					},
				},
				{
					Alert: "RedisNotReady",
					Annotations: map[string]string{
						"message": fmt.Sprintf("redis deployment for Argo CD instance in namespace %s is not running", cr.Namespace),
					},
					Expr: intstr.IntOrString{
						Type:   intstr.String,
						StrVal: fmt.Sprintf("kube_deployment_status_replicas{deployment=\"%s\", namespace=\"%s\"} != kube_deployment_status_replicas_ready{deployment=\"%s\", namespace=\"%s\"} ", fmt.Sprintf(cr.Name+"-redis"), cr.Namespace, fmt.Sprintf(cr.Name+"-redis"), cr.Namespace),
					},
					For: "5m",
					Labels: map[string]string{
						"severity": "warning",
					},
				},
			},
		},
	}
	promRule.Spec.Groups = ruleGroups

	if err := controllerutil.SetControllerReference(cr, promRule, r.Scheme); err != nil {
		return err
	}

	log.Info("instance monitoring enabled, creating component status tracking prometheusRule")
	return r.Client.Create(context.TODO(), promRule) // Create PrometheusRule
}

// newPrometheusRule returns an empty PrometheusRule
func newPrometheusRule(namespace, alertRuleName string) *monitoringv1.PrometheusRule {

	promRule := &monitoringv1.PrometheusRule{
		ObjectMeta: metav1.ObjectMeta{
			Name:      alertRuleName,
			Namespace: namespace,
		},
		Spec: monitoringv1.PrometheusRuleSpec{},
	}
	return promRule
}<|MERGE_RESOLUTION|>--- conflicted
+++ resolved
@@ -31,13 +31,8 @@
 var prometheusAPIFound = false
 
 // getPrometheusHost will return the hostname value for Prometheus.
-<<<<<<< HEAD
 func getPrometheusHost(cr *argoprojv1a1.ArgoCD) string {
 	host := util.NameWithSuffix(cr.Name, "prometheus")
-=======
-func getPrometheusHost(cr *argoproj.ArgoCD) string {
-	host := nameWithSuffix("prometheus", cr)
->>>>>>> 75d6cf4d
 	if len(cr.Spec.Prometheus.Host) > 0 {
 		host = cr.Spec.Prometheus.Host
 	}
@@ -130,15 +125,9 @@
 }
 
 // reconcileMetricsServiceMonitor will ensure that the ServiceMonitor is present for the ArgoCD metrics Service.
-<<<<<<< HEAD
 func (r *ArgoCDReconciler) reconcileMetricsServiceMonitor(cr *argoprojv1a1.ArgoCD) error {
 	sm := newServiceMonitorWithSuffix(common.ArgoCDMetrics, cr)
 	if util.IsObjectFound(r.Client, cr.Namespace, sm.Name, sm) {
-=======
-func (r *ReconcileArgoCD) reconcileMetricsServiceMonitor(cr *argoproj.ArgoCD) error {
-	sm := newServiceMonitorWithSuffix(common.ArgoCDKeyMetrics, cr)
-	if argoutil.IsObjectFound(r.Client, cr.Namespace, sm.Name, sm) {
->>>>>>> 75d6cf4d
 		if !cr.Spec.Prometheus.Enabled {
 			// ServiceMonitor exists but enabled flag has been set to false, delete the ServiceMonitor
 			return r.Client.Delete(context.TODO(), sm)
@@ -168,11 +157,7 @@
 }
 
 // reconcilePrometheus will ensure that Prometheus is present for ArgoCD metrics.
-<<<<<<< HEAD
 func (r *ArgoCDReconciler) reconcilePrometheus(cr *argoprojv1a1.ArgoCD) error {
-=======
-func (r *ReconcileArgoCD) reconcilePrometheus(cr *argoproj.ArgoCD) error {
->>>>>>> 75d6cf4d
 	prometheus := newPrometheus(cr)
 	if util.IsObjectFound(r.Client, cr.Namespace, prometheus.Name, prometheus) {
 		if !cr.Spec.Prometheus.Enabled {
@@ -201,11 +186,7 @@
 }
 
 // reconcileRepoServerServiceMonitor will ensure that the ServiceMonitor is present for the Repo Server metrics Service.
-<<<<<<< HEAD
 func (r *ArgoCDReconciler) reconcileRepoServerServiceMonitor(cr *argoprojv1a1.ArgoCD) error {
-=======
-func (r *ReconcileArgoCD) reconcileRepoServerServiceMonitor(cr *argoproj.ArgoCD) error {
->>>>>>> 75d6cf4d
 	sm := newServiceMonitorWithSuffix("repo-server-metrics", cr)
 	if util.IsObjectFound(r.Client, cr.Namespace, sm.Name, sm) {
 		if !cr.Spec.Prometheus.Enabled {
@@ -237,11 +218,7 @@
 }
 
 // reconcileServerMetricsServiceMonitor will ensure that the ServiceMonitor is present for the ArgoCD Server metrics Service.
-<<<<<<< HEAD
 func (r *ArgoCDReconciler) reconcileServerMetricsServiceMonitor(cr *argoprojv1a1.ArgoCD) error {
-=======
-func (r *ReconcileArgoCD) reconcileServerMetricsServiceMonitor(cr *argoproj.ArgoCD) error {
->>>>>>> 75d6cf4d
 	sm := newServiceMonitorWithSuffix("server-metrics", cr)
 	if util.IsObjectFound(r.Client, cr.Namespace, sm.Name, sm) {
 		if !cr.Spec.Prometheus.Enabled {
@@ -273,11 +250,7 @@
 }
 
 // reconcilePrometheusRule reconciles the PrometheusRule that triggers alerts based on workload statuses
-<<<<<<< HEAD
 func (r *ArgoCDReconciler) reconcilePrometheusRule(cr *argoprojv1a1.ArgoCD) error {
-=======
-func (r *ReconcileArgoCD) reconcilePrometheusRule(cr *argoproj.ArgoCD) error {
->>>>>>> 75d6cf4d
 
 	promRule := newPrometheusRule(cr.Namespace, "argocd-component-status-alert")
 
