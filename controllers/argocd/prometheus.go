--- conflicted
+++ resolved
@@ -31,11 +31,7 @@
 
 // getPrometheusHost will return the hostname value for Prometheus.
 func getPrometheusHost(cr *argoproj.ArgoCD) string {
-<<<<<<< HEAD
-	host := argoutil.NameWithSuffix(cr.Name, "prometheus")
-=======
 	host := nameWithSuffix("prometheus", cr)
->>>>>>> 260cca02
 	if len(cr.Spec.Prometheus.Host) > 0 {
 		host = cr.Spec.Prometheus.Host
 	}
@@ -113,13 +109,8 @@
 }
 
 // reconcileMetricsServiceMonitor will ensure that the ServiceMonitor is present for the ArgoCD metrics Service.
-<<<<<<< HEAD
-func (r *ArgoCDReconciler) reconcileMetricsServiceMonitor(cr *argoproj.ArgoCD) error {
-	sm := newServiceMonitorWithSuffix(common.ArgoCDMetrics, cr)
-=======
 func (r *ReconcileArgoCD) reconcileMetricsServiceMonitor(cr *argoproj.ArgoCD) error {
 	sm := newServiceMonitorWithSuffix(common.ArgoCDKeyMetrics, cr)
->>>>>>> 260cca02
 	if argoutil.IsObjectFound(r.Client, cr.Namespace, sm.Name, sm) {
 		if !cr.Spec.Prometheus.Enabled {
 			// ServiceMonitor exists but enabled flag has been set to false, delete the ServiceMonitor
@@ -134,11 +125,7 @@
 
 	sm.Spec.Selector = metav1.LabelSelector{
 		MatchLabels: map[string]string{
-<<<<<<< HEAD
-			common.AppK8sKeyName: argoutil.NameWithSuffix(cr.Name, common.ArgoCDMetrics),
-=======
 			common.ArgoCDKeyName: nameWithSuffix(common.ArgoCDKeyMetrics, cr),
->>>>>>> 260cca02
 		},
 	}
 	sm.Spec.Endpoints = []monitoringv1.Endpoint{
@@ -199,11 +186,7 @@
 
 	sm.Spec.Selector = metav1.LabelSelector{
 		MatchLabels: map[string]string{
-<<<<<<< HEAD
-			common.AppK8sKeyName: argoutil.NameWithSuffix(cr.Name, "repo-server"),
-=======
 			common.ArgoCDKeyName: nameWithSuffix("repo-server", cr),
->>>>>>> 260cca02
 		},
 	}
 	sm.Spec.Endpoints = []monitoringv1.Endpoint{
@@ -235,11 +218,7 @@
 
 	sm.Spec.Selector = metav1.LabelSelector{
 		MatchLabels: map[string]string{
-<<<<<<< HEAD
-			common.AppK8sKeyName: argoutil.NameWithSuffix(cr.Name, "server-metrics"),
-=======
 			common.ArgoCDKeyName: nameWithSuffix("server-metrics", cr),
->>>>>>> 260cca02
 		},
 	}
 	sm.Spec.Endpoints = []monitoringv1.Endpoint{
