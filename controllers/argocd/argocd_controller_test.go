// Copyright 2020 ArgoCD Operator Developers
//
// Licensed under the Apache License, Version 2.0 (the "License");
// you may not use this file except in compliance with the License.
// You may obtain a copy of the License at
//
// 	http://www.apache.org/licenses/LICENSE-2.0
//
// Unless required by applicable law or agreed to in writing, software
// distributed under the License is distributed on an "AS IS" BASIS,
// WITHOUT WARRANTIES OR CONDITIONS OF ANY KIND, either express or implied.
// See the License for the specific language governing permissions and
// limitations under the License.

package argocd

import (
	"context"
	"fmt"
	"sort"
	"testing"
	"time"

	corev1 "k8s.io/api/core/v1"
	"sigs.k8s.io/controller-runtime/pkg/client"

	"github.com/stretchr/testify/assert"
	appsv1 "k8s.io/api/apps/v1"
	v1 "k8s.io/api/rbac/v1"
	apierrors "k8s.io/apimachinery/pkg/api/errors"
	metav1 "k8s.io/apimachinery/pkg/apis/meta/v1"
	"k8s.io/apimachinery/pkg/runtime"
	"k8s.io/apimachinery/pkg/types"
	logf "sigs.k8s.io/controller-runtime/pkg/log"
	"sigs.k8s.io/controller-runtime/pkg/reconcile"

	argoproj "github.com/argoproj-labs/argocd-operator/api/v1beta1"
	"github.com/argoproj-labs/argocd-operator/common"
	"github.com/argoproj-labs/argocd-operator/pkg/argoutil"
	"github.com/argoproj-labs/argocd-operator/pkg/cluster"
)

var _ reconcile.Reconciler = &ArgoCDReconciler{}

func deletedAt(now time.Time) argoCDOpt {
	return func(a *argoproj.ArgoCD) {
		wrapped := metav1.NewTime(now)
		a.ObjectMeta.DeletionTimestamp = &wrapped
	}
}

func addFinalizer(finalizer string) argoCDOpt {
	return func(a *argoproj.ArgoCD) {
		a.Finalizers = append(a.Finalizers, finalizer)
	}
}

func clusterResources(argocd *argoproj.ArgoCD) []client.Object {
	return []client.Object{
		newClusterRole(common.ArgoCDApplicationControllerComponent, []v1.PolicyRule{}, argocd),
		newClusterRole(common.ArgoCDServerComponent, []v1.PolicyRule{}, argocd),
		newClusterRoleBindingWithname(common.ArgoCDApplicationControllerComponent, argocd),
		newClusterRoleBindingWithname(common.ArgoCDServerComponent, argocd),
	}
}

// When the ArgoCD object has been marked as deleting, we should not reconcile,
// and trigger the creation of new objects.
//
// We have owner references set on created resources, this triggers automatic
// deletion of the associated objects.
func TestArgoCDReconciler_Reconcile_with_deleted(t *testing.T) {
	logf.SetLogger(ZapLogger(true))
	a := makeTestArgoCD(deletedAt(time.Now()), addFinalizer("test-finalizer"))

	resObjs := []client.Object{a}
	subresObjs := []client.Object{a}
	runtimeObjs := []runtime.Object{}
	sch := makeTestReconcilerScheme(argoproj.AddToScheme)
	cl := makeTestReconcilerClient(sch, resObjs, subresObjs, runtimeObjs)
	r := makeTestReconciler(cl, sch)

<<<<<<< HEAD
=======
	resObjs := []client.Object{a}
	subresObjs := []client.Object{a}
	runtimeObjs := []runtime.Object{}
	sch := makeTestReconcilerScheme(argoproj.AddToScheme)
	cl := makeTestReconcilerClient(sch, resObjs, subresObjs, runtimeObjs)
	r := makeTestReconciler(cl, sch)

>>>>>>> d424ebd7
	assert.NoError(t, createNamespace(r, a.Namespace, ""))

	req := reconcile.Request{
		NamespacedName: types.NamespacedName{
			Name:      a.Name,
			Namespace: a.Namespace,
		},
	}
	res, err := r.Reconcile(context.TODO(), req)
	assert.NoError(t, err)
	if res.Requeue {
		t.Fatal("reconcile requeued request")
	}

	deployment := &appsv1.Deployment{}
	if !apierrors.IsNotFound(r.Client.Get(context.TODO(), types.NamespacedName{
		Name:      "argocd-redis",
		Namespace: testNamespace,
	}, deployment)) {
		t.Fatalf("expected not found error, got %#v\n", err)
	}
}

func TestArgoCDReconciler_Reconcile(t *testing.T) {
	logf.SetLogger(ZapLogger(true))
	a := makeTestArgoCD()

	resObjs := []client.Object{a}
	subresObjs := []client.Object{a}
	runtimeObjs := []runtime.Object{}
	sch := makeTestReconcilerScheme(argoproj.AddToScheme)
	cl := makeTestReconcilerClient(sch, resObjs, subresObjs, runtimeObjs)
	r := makeTestReconciler(cl, sch)

	assert.NoError(t, createNamespace(r, a.Namespace, ""))

	req := reconcile.Request{
		NamespacedName: types.NamespacedName{
			Name:      a.Name,
			Namespace: a.Namespace,
		},
	}

	res, err := r.Reconcile(context.TODO(), req)
	assert.NoError(t, err)
	if res.Requeue {
		t.Fatal("reconcile requeued request")
	}

	deployment := &appsv1.Deployment{}
	if err = r.Client.Get(context.TODO(), types.NamespacedName{
		Name:      "argocd-redis",
		Namespace: testNamespace,
	}, deployment); err != nil {
		t.Fatalf("failed to find the redis deployment: %#v\n", err)
	}
}

func TestReconcileArgoCD_LabelSelector(t *testing.T) {
	logf.SetLogger(ZapLogger(true))
	//ctx := context.Background()
	a := makeTestArgoCD(func(ac *argoproj.ArgoCD) {
		ac.Name = "argo-test-1"
		ac.Labels = map[string]string{"foo": "bar"}
	})
	b := makeTestArgoCD(func(ac *argoproj.ArgoCD) {
		ac.Name = "argo-test-2"
		ac.Labels = map[string]string{"testfoo": "testbar"}
	})
	c := makeTestArgoCD(func(ac *argoproj.ArgoCD) {
		ac.Name = "argo-test-3"
	})

	resObjs := []client.Object{a, b, c}
	subresObjs := []client.Object{a, b, c}
	runtimeObjs := []runtime.Object{}
	sch := makeTestReconcilerScheme(argoproj.AddToScheme)
	cl := makeTestReconcilerClient(sch, resObjs, subresObjs, runtimeObjs)
	rt := makeTestReconciler(cl, sch)

	assert.NoError(t, createNamespace(rt, a.Namespace, ""))

	// All ArgoCD instances should be reconciled if no label-selctor is applied to the operator.

	// Instance 'a'
	req1 := reconcile.Request{
		NamespacedName: types.NamespacedName{
			Name:      a.Name,
			Namespace: a.Namespace,
		},
	}
	res1, err := rt.Reconcile(context.TODO(), req1)
	assert.NoError(t, err)
	if res1.Requeue {
		t.Fatal("reconcile requeued request")
	}

	//Instance 'b'
	req2 := reconcile.Request{
		NamespacedName: types.NamespacedName{
			Name:      b.Name,
			Namespace: b.Namespace,
		},
	}
	res2, err := rt.Reconcile(context.TODO(), req2)
	assert.NoError(t, err)
	if res2.Requeue {
		t.Fatal("reconcile requeued request")
	}

	//Instance 'c'
	req3 := reconcile.Request{
		NamespacedName: types.NamespacedName{
			Name:      c.Name,
			Namespace: c.Namespace,
		},
	}
	res3, err := rt.Reconcile(context.TODO(), req3)
	assert.NoError(t, err)
	if res3.Requeue {
		t.Fatal("reconcile requeued request")
	}

	// Apply label-selector foo=bar to the operator.
	// Only Instance a should reconcile with matching label "foo=bar"
	// No reconciliation is expected for instance b and c and an error is expected.
	rt.LabelSelector = "foo=bar"
	reqTest := reconcile.Request{
		NamespacedName: types.NamespacedName{
			Name:      a.Name,
			Namespace: a.Namespace,
		},
	}
	resTest, err := rt.Reconcile(context.TODO(), reqTest)
	assert.NoError(t, err)
	if resTest.Requeue {
		t.Fatal("reconcile requeued request")
	}

	// Instance 'b' is not reconciled as the label does not match, error expected
	reqTest2 := reconcile.Request{
		NamespacedName: types.NamespacedName{
			Name:      b.Name,
			Namespace: b.Namespace,
		},
	}
	resTest2, err := rt.Reconcile(context.TODO(), reqTest2)
	assert.Error(t, err)
	if resTest2.Requeue {
		t.Fatal("reconcile requeued request")
	}

	//Instance 'c' is not reconciled as there is no label, error expected
	reqTest3 := reconcile.Request{
		NamespacedName: types.NamespacedName{
			Name:      c.Name,
			Namespace: c.Namespace,
		},
	}
	resTest3, err := rt.Reconcile(context.TODO(), reqTest3)
	assert.Error(t, err)
	if resTest3.Requeue {
		t.Fatal("reconcile requeued request")
	}
}

func TestReconcileArgoCD_Reconcile_RemoveManagedByLabelOnArgocdDeletion(t *testing.T) {
	logf.SetLogger(ZapLogger(true))

	tests := []struct {
		testName                                  string
		nsName                                    string
		isRemoveManagedByLabelOnArgoCDDeletionSet bool
	}{
		{
			testName: "Without REMOVE_MANAGED_BY_LABEL_ON_ARGOCD_DELETION set",
			nsName:   "newNamespaceTest1",
			isRemoveManagedByLabelOnArgoCDDeletionSet: false,
		},
		{
			testName: "With REMOVE_MANAGED_BY_LABEL_ON_ARGOCD_DELETION set",
			nsName:   "newNamespaceTest2",
			isRemoveManagedByLabelOnArgoCDDeletionSet: true,
		},
	}

	for _, test := range tests {
		t.Run(test.testName, func(t *testing.T) {
			a := makeTestArgoCD(deletedAt(time.Now()), addFinalizer(common.ArgoCDDeletionFinalizer))

			resObjs := []client.Object{a}
			subresObjs := []client.Object{a}
			runtimeObjs := []runtime.Object{}
			sch := makeTestReconcilerScheme(argoproj.AddToScheme)
			cl := makeTestReconcilerClient(sch, resObjs, subresObjs, runtimeObjs)
			r := makeTestReconciler(cl, sch)

			nsArgocd := &corev1.Namespace{ObjectMeta: metav1.ObjectMeta{
				Name: a.Namespace,
			}}
			err := r.Client.Create(context.TODO(), nsArgocd)
			assert.NoError(t, err)

			if test.isRemoveManagedByLabelOnArgoCDDeletionSet {
				t.Setenv("REMOVE_MANAGED_BY_LABEL_ON_ARGOCD_DELETION", "true")
			}

			ns := &corev1.Namespace{ObjectMeta: metav1.ObjectMeta{
				Name: test.nsName,
				Labels: map[string]string{
					common.ArgoCDArgoprojKeyManagedBy: a.Namespace,
				}},
			}
			err = r.Client.Create(context.TODO(), ns)
			assert.NoError(t, err)

			req := reconcile.Request{
				NamespacedName: types.NamespacedName{
					Name:      a.Name,
					Namespace: a.Namespace,
				},
			}

			_, err = r.Reconcile(context.TODO(), req)
			assert.NoError(t, err)

			assert.NoError(t, r.Client.Get(context.TODO(), types.NamespacedName{Name: ns.Name}, ns))
			if test.isRemoveManagedByLabelOnArgoCDDeletionSet {
				// Check if the managed-by label gets removed from the new namespace
				if _, ok := ns.Labels[common.ArgoCDArgoprojKeyManagedBy]; ok {
					t.Errorf("Expected the label[%v] to be removed from the namespace[%v]", common.ArgoCDArgoprojKeyManagedBy, ns.Name)
				}
			} else {
				// Check if the managed-by label still exists in the new namespace
				assert.Equal(t, ns.Labels[common.ArgoCDArgoprojKeyManagedBy], a.Namespace)
			}
		})
	}
}

<<<<<<< HEAD
func TestArgoCDReconciler_CleanUp(t *testing.T) {
=======
func deletedAt(now time.Time) argoCDOpt {
	return func(a *argoproj.ArgoCD) {
		wrapped := metav1.NewTime(now)
		a.ObjectMeta.DeletionTimestamp = &wrapped
		a.Finalizers = []string{"test: finalizaer"}
	}
}

func TestReconcileArgoCD_CleanUp(t *testing.T) {
>>>>>>> d424ebd7
	logf.SetLogger(ZapLogger(true))
	a := makeTestArgoCD(deletedAt(time.Now()), addFinalizer(common.ArgoprojKeyFinalizer))

	resources := []client.Object{a}
	resources = append(resources, clusterResources(a)...)

	subresObjs := []client.Object{a}
	runtimeObjs := []runtime.Object{}
	sch := makeTestReconcilerScheme(argoproj.AddToScheme)
	cl := makeTestReconcilerClient(sch, resources, subresObjs, runtimeObjs)
	r := makeTestReconciler(cl, sch)

	assert.NoError(t, createNamespace(r, a.Namespace, ""))

	req := reconcile.Request{
		NamespacedName: types.NamespacedName{
			Name:      a.Name,
			Namespace: a.Namespace,
		},
	}
	res, err := r.Reconcile(context.TODO(), req)
	assert.NoError(t, err)
	if res.Requeue {
		t.Fatal("reconcile requeued request")
	}

	// check if cluster resources are deleted
	tt := []struct {
		name     string
		resource client.Object
	}{
		{
			fmt.Sprintf("ClusterRole %s", common.ArgoCDApplicationControllerComponent),
			newClusterRole(common.ArgoCDApplicationControllerComponent, []v1.PolicyRule{}, a),
		},
		{
			fmt.Sprintf("ClusterRole %s", common.ArgoCDServerComponent),
			newClusterRole(common.ArgoCDServerComponent, []v1.PolicyRule{}, a),
		},
		{
			fmt.Sprintf("ClusterRoleBinding %s", common.ArgoCDApplicationControllerComponent),
			newClusterRoleBinding(a),
		},
		{
			fmt.Sprintf("ClusterRoleBinding %s", common.ArgoCDServerComponent),
			newClusterRoleBinding(a),
		},
	}

	for _, test := range tt {
		t.Run(test.name, func(t *testing.T) {
			if argoutil.IsObjectFound(r.Client, "", test.name, test.resource) {
				t.Errorf("Expected %s to be deleted", test.name)
			}
		})
	}

	// check if namespace label was removed
	ns := &corev1.Namespace{}
	assert.NoError(t, r.Client.Get(context.TODO(), types.NamespacedName{Name: a.Namespace}, ns))
	if _, ok := ns.Labels[common.ArgoCDArgoprojKeyManagedBy]; ok {
		t.Errorf("Expected the label[%v] to be removed from the namespace[%v]", common.ArgoCDArgoprojKeyManagedBy, a.Namespace)
	}
}

<<<<<<< HEAD
func TestSetResourceManagedNamespaces(t *testing.T) {

	resources := []client.Object{}
	subresObjs := []client.Object{}

	runtimeObjs := []runtime.Object{
		makeTestNs(func(n *corev1.Namespace) {
			n.Name = "instance-1"
		}),
		makeTestNs(func(n *corev1.Namespace) {
			n.Name = "instance-2"
		}),
		makeTestNs(func(n *corev1.Namespace) {
			n.Name = "test-ns-1"
			n.Labels[common.ArgoCDArgoprojKeyManagedBy] = "instance-1"
		}),
		makeTestNs(func(n *corev1.Namespace) {
			n.Name = "test-ns-2"
			n.Labels[common.ArgoCDArgoprojKeyManagedBy] = "instance-2"
		}),
		makeTestNs(func(n *corev1.Namespace) {
			n.Name = "test-ns-3"
			n.Labels[common.ArgoCDArgoprojKeyManagedBy] = "instance-2"
		}),
		makeTestNs(func(n *corev1.Namespace) {
			n.Name = "test-ns-4"
			n.Labels[common.ArgoCDArgoprojKeyManagedBy] = "instance-1"
		}),
		makeTestNs(func(n *corev1.Namespace) {
			n.Name = "test-ns-5"
			n.Labels["something"] = "random"
		}),
		makeTestNs(func(n *corev1.Namespace) {
			n.Name = "test-ns-6"
			n.Labels[common.ArgoCDArgoprojKeyManagedBy] = "instance-3"
		}),
=======
func addFinalizer(finalizer string) argoCDOpt {
	return func(a *argoproj.ArgoCD) {
		a.Finalizers = append(a.Finalizers, finalizer)
>>>>>>> d424ebd7
	}

	sch := makeTestReconcilerScheme(argoproj.AddToScheme)
	cl := makeTestReconcilerClient(sch, resources, subresObjs, runtimeObjs)
	r := makeNewTestReconciler(cl, sch)

	instanceOne := makeTestArgoCD(func(ac *argoproj.ArgoCD) {
		ac.Namespace = "instance-1"
	})
	instanceTwo := makeTestArgoCD(func(ac *argoproj.ArgoCD) {
		ac.Namespace = "instance-2"
	})

	expectedNsMap := map[string]string{
		"instance-1": "",
		"test-ns-1":  "",
		"test-ns-4":  "",
	}
	r.Instance = instanceOne
	r.setResourceManagedNamespaces()
	assert.Equal(t, expectedNsMap, r.ResourceManagedNamespaces)

	expectedNsMap = map[string]string{
		"instance-2": "",
		"test-ns-2":  "",
		"test-ns-3":  "",
	}
	r.Instance = instanceTwo
	r.setResourceManagedNamespaces()
	assert.Equal(t, expectedNsMap, r.ResourceManagedNamespaces)
}

<<<<<<< HEAD
func TestSetAppManagedNamespaces(t *testing.T) {

	resources := []client.Object{}
	subresObjs := []client.Object{}

	runtimeObjs := []runtime.Object{
		makeTestNs(func(n *corev1.Namespace) {
			n.Name = "instance-1"
		}),
		makeTestNs(func(n *corev1.Namespace) {
			n.Name = "instance-2"
		}),
		makeTestNs(func(n *corev1.Namespace) {
			n.Name = "test-ns-1"
		}),
		makeTestNs(func(n *corev1.Namespace) {
			n.Name = "test-ns-2"
			n.Labels[common.ArgoCDArgoprojKeyManagedByClusterArgoCD] = "instance-2"
		}),
		makeTestNs(func(n *corev1.Namespace) {
			n.Name = "test-ns-3"
		}),
		makeTestNs(func(n *corev1.Namespace) {
			n.Name = "test-ns-4"
		}),
		makeTestNs(func(n *corev1.Namespace) {
			n.Name = "test-ns-5"
			n.Labels["something"] = "random"
		}),
		makeTestNs(func(n *corev1.Namespace) {
			n.Name = "test-ns-6"
			n.Labels[common.ArgoCDArgoprojKeyManagedBy] = "instance-1"
		}),
	}

	sch := makeTestReconcilerScheme(argoproj.AddToScheme)
	cl := makeTestReconcilerClient(sch, resources, subresObjs, runtimeObjs)
	r := makeNewTestReconciler(cl, sch)

	instance := makeTestArgoCD(func(ac *argoproj.ArgoCD) {
		ac.Namespace = "instance-1"
		ac.Spec.SourceNamespaces = []string{"test-ns-1", "test-ns-2", "test-ns-3"}
	})

	// test with namespace scoped instance
	r.Instance = instance
	r.ClusterScoped = false
	r.setAppManagedNamespaces()
	expectedNsMap := map[string]string{}
	expectedLabelledNsList := []string{}
	assert.Equal(t, expectedNsMap, r.AppManagedNamespaces)

	listOptions := []client.ListOption{
		client.MatchingLabels{
			common.ArgoCDArgoprojKeyManagedByClusterArgoCD: r.Instance.Namespace,
		},
	}
	existingManagedNamespaces, _ := cluster.ListNamespaces(r.Client, listOptions)
	labelledNs := []string{}
	for _, n := range existingManagedNamespaces.Items {
		labelledNs = append(labelledNs, n.Name)
	}
	sort.Strings(labelledNs)
	assert.Equal(t, expectedLabelledNsList, labelledNs)

	// change instance to clusterscoped
	r.ClusterScoped = true
	r.setAppManagedNamespaces()
	expectedNsMap = map[string]string{
		"test-ns-1": "",
		"test-ns-3": "",
=======
func clusterResources(argocd *argoproj.ArgoCD) []client.Object {
	return []client.Object{
		newClusterRole(common.ArgoCDApplicationControllerComponent, []v1.PolicyRule{}, argocd),
		newClusterRole(common.ArgoCDServerComponent, []v1.PolicyRule{}, argocd),
		newClusterRoleBindingWithname(common.ArgoCDApplicationControllerComponent, argocd),
		newClusterRoleBindingWithname(common.ArgoCDServerComponent, argocd),
>>>>>>> d424ebd7
	}
	expectedLabelledNsList = []string{"test-ns-1", "test-ns-3"}
	assert.Equal(t, expectedNsMap, r.AppManagedNamespaces)

	existingManagedNamespaces, _ = cluster.ListNamespaces(r.Client, listOptions)
	labelledNs = []string{}
	for _, n := range existingManagedNamespaces.Items {
		labelledNs = append(labelledNs, n.Name)
	}
	sort.Strings(labelledNs)
	assert.Equal(t, expectedLabelledNsList, labelledNs)

	// update source namespace list
	r.Instance.Spec.SourceNamespaces = []string{"test-ns-4", "test-ns-5"}
	r.setAppManagedNamespaces()
	expectedNsMap = map[string]string{
		"test-ns-4": "",
		"test-ns-5": "",
	}
	expectedLabelledNsList = []string{"test-ns-4", "test-ns-5"}
	assert.Equal(t, expectedNsMap, r.AppManagedNamespaces)

	// check that namespace labels are updated
	existingManagedNamespaces, _ = cluster.ListNamespaces(r.Client, listOptions)
	labelledNs = []string{}
	for _, n := range existingManagedNamespaces.Items {
		labelledNs = append(labelledNs, n.Name)
	}
	sort.Strings(labelledNs)
	assert.Equal(t, expectedLabelledNsList, labelledNs)

}<|MERGE_RESOLUTION|>--- conflicted
+++ resolved
@@ -42,13 +42,6 @@
 
 var _ reconcile.Reconciler = &ArgoCDReconciler{}
 
-func deletedAt(now time.Time) argoCDOpt {
-	return func(a *argoproj.ArgoCD) {
-		wrapped := metav1.NewTime(now)
-		a.ObjectMeta.DeletionTimestamp = &wrapped
-	}
-}
-
 func addFinalizer(finalizer string) argoCDOpt {
 	return func(a *argoproj.ArgoCD) {
 		a.Finalizers = append(a.Finalizers, finalizer)
@@ -80,16 +73,6 @@
 	cl := makeTestReconcilerClient(sch, resObjs, subresObjs, runtimeObjs)
 	r := makeTestReconciler(cl, sch)
 
-<<<<<<< HEAD
-=======
-	resObjs := []client.Object{a}
-	subresObjs := []client.Object{a}
-	runtimeObjs := []runtime.Object{}
-	sch := makeTestReconcilerScheme(argoproj.AddToScheme)
-	cl := makeTestReconcilerClient(sch, resObjs, subresObjs, runtimeObjs)
-	r := makeTestReconciler(cl, sch)
-
->>>>>>> d424ebd7
 	assert.NoError(t, createNamespace(r, a.Namespace, ""))
 
 	req := reconcile.Request{
@@ -330,9 +313,6 @@
 	}
 }
 
-<<<<<<< HEAD
-func TestArgoCDReconciler_CleanUp(t *testing.T) {
-=======
 func deletedAt(now time.Time) argoCDOpt {
 	return func(a *argoproj.ArgoCD) {
 		wrapped := metav1.NewTime(now)
@@ -342,7 +322,6 @@
 }
 
 func TestReconcileArgoCD_CleanUp(t *testing.T) {
->>>>>>> d424ebd7
 	logf.SetLogger(ZapLogger(true))
 	a := makeTestArgoCD(deletedAt(time.Now()), addFinalizer(common.ArgoprojKeyFinalizer))
 
@@ -408,7 +387,6 @@
 	}
 }
 
-<<<<<<< HEAD
 func TestSetResourceManagedNamespaces(t *testing.T) {
 
 	resources := []client.Object{}
@@ -445,11 +423,6 @@
 			n.Name = "test-ns-6"
 			n.Labels[common.ArgoCDArgoprojKeyManagedBy] = "instance-3"
 		}),
-=======
-func addFinalizer(finalizer string) argoCDOpt {
-	return func(a *argoproj.ArgoCD) {
-		a.Finalizers = append(a.Finalizers, finalizer)
->>>>>>> d424ebd7
 	}
 
 	sch := makeTestReconcilerScheme(argoproj.AddToScheme)
@@ -482,7 +455,6 @@
 	assert.Equal(t, expectedNsMap, r.ResourceManagedNamespaces)
 }
 
-<<<<<<< HEAD
 func TestSetAppManagedNamespaces(t *testing.T) {
 
 	resources := []client.Object{}
@@ -554,14 +526,6 @@
 	expectedNsMap = map[string]string{
 		"test-ns-1": "",
 		"test-ns-3": "",
-=======
-func clusterResources(argocd *argoproj.ArgoCD) []client.Object {
-	return []client.Object{
-		newClusterRole(common.ArgoCDApplicationControllerComponent, []v1.PolicyRule{}, argocd),
-		newClusterRole(common.ArgoCDServerComponent, []v1.PolicyRule{}, argocd),
-		newClusterRoleBindingWithname(common.ArgoCDApplicationControllerComponent, argocd),
-		newClusterRoleBindingWithname(common.ArgoCDServerComponent, argocd),
->>>>>>> d424ebd7
 	}
 	expectedLabelledNsList = []string{"test-ns-1", "test-ns-3"}
 	assert.Equal(t, expectedNsMap, r.AppManagedNamespaces)
