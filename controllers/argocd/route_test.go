package argocd

import (
	"context"
	"testing"

	argoproj "github.com/argoproj-labs/argocd-operator/api/v1beta1"
	"github.com/argoproj-labs/argocd-operator/pkg/networking"
	"github.com/stretchr/testify/assert"
	corev1 "k8s.io/api/core/v1"
	metav1 "k8s.io/apimachinery/pkg/apis/meta/v1"
	"k8s.io/apimachinery/pkg/runtime"
	"k8s.io/apimachinery/pkg/types"
	"k8s.io/apimachinery/pkg/util/intstr"
	"k8s.io/client-go/kubernetes/scheme"
	"sigs.k8s.io/controller-runtime/pkg/client"
	"sigs.k8s.io/controller-runtime/pkg/client/fake"
	logf "sigs.k8s.io/controller-runtime/pkg/log"
	"sigs.k8s.io/controller-runtime/pkg/reconcile"

	"github.com/google/go-cmp/cmp"
	configv1 "github.com/openshift/api/config/v1"
	routev1 "github.com/openshift/api/route/v1"
<<<<<<< HEAD
=======

	argoproj "github.com/argoproj-labs/argocd-operator/api/v1beta1"
>>>>>>> aa399a55
)

func TestReconcileRouteSetLabels(t *testing.T) {
	networking.SetRouteAPIFound(true)
	defer func() {
		networking.SetRouteAPIFound(false)
	}()

	ctx := context.Background()
	logf.SetLogger(ZapLogger(true))
	argoCD := makeArgoCD(func(a *argoproj.ArgoCD) {
		a.Spec.Server.Route.Enabled = true
		labels := make(map[string]string)
		labels["my-key"] = "my-value"
		a.Spec.Server.Route.Labels = labels
	})

	resObjs := []client.Object{argoCD}
	subresObjs := []client.Object{argoCD}
	runtimeObjs := []runtime.Object{}
	sch := makeTestReconcilerScheme(argoproj.AddToScheme, configv1.Install, routev1.Install)
	cl := makeTestReconcilerClient(sch, resObjs, subresObjs, runtimeObjs)
	r := makeTestReconciler(cl, sch)

	assert.NoError(t, createNamespace(r, argoCD.Namespace, ""))

	req := reconcile.Request{
		NamespacedName: types.NamespacedName{
			Name:      testArgoCDName,
			Namespace: testNamespace,
		},
	}

	_, err := r.Reconcile(context.TODO(), req)
	assert.NoError(t, err)

	loaded := &routev1.Route{}
	err = r.Client.Get(ctx, types.NamespacedName{Name: testArgoCDName + "-server", Namespace: testNamespace}, loaded)
	fatalIfError(t, err, "failed to load route %q: %s", testArgoCDName+"-server", err)

	if diff := cmp.Diff("my-value", loaded.Labels["my-key"]); diff != "" {
		t.Fatalf("failed to reconcile route:\n%s", diff)
	}

}
func TestReconcileRouteSetsInsecure(t *testing.T) {
	networking.SetRouteAPIFound(true)
	defer func() {
		networking.SetRouteAPIFound(false)
	}()

	ctx := context.Background()
	logf.SetLogger(ZapLogger(true))
	argoCD := makeArgoCD(func(a *argoproj.ArgoCD) {
		a.Spec.Server.Route.Enabled = true
	})

	resObjs := []client.Object{argoCD}
	subresObjs := []client.Object{argoCD}
	runtimeObjs := []runtime.Object{}
	sch := makeTestReconcilerScheme(argoproj.AddToScheme, configv1.Install, routev1.Install)
	cl := makeTestReconcilerClient(sch, resObjs, subresObjs, runtimeObjs)
	r := makeTestReconciler(cl, sch)

	assert.NoError(t, createNamespace(r, argoCD.Namespace, ""))

	req := reconcile.Request{
		NamespacedName: types.NamespacedName{
			Name:      testArgoCDName,
			Namespace: testNamespace,
		},
	}

	_, err := r.Reconcile(context.TODO(), req)
	assert.NoError(t, err)

	loaded := &routev1.Route{}
	err = r.Client.Get(ctx, types.NamespacedName{Name: testArgoCDName + "-server", Namespace: testNamespace}, loaded)
	fatalIfError(t, err, "failed to load route %q: %s", testArgoCDName+"-server", err)

	wantTLSConfig := &routev1.TLSConfig{
		Termination:                   routev1.TLSTerminationPassthrough,
		InsecureEdgeTerminationPolicy: routev1.InsecureEdgeTerminationPolicyRedirect,
	}
	if diff := cmp.Diff(wantTLSConfig, loaded.Spec.TLS); diff != "" {
		t.Fatalf("failed to reconcile route:\n%s", diff)
	}
	wantPort := &routev1.RoutePort{
		TargetPort: intstr.FromString("https"),
	}
	if diff := cmp.Diff(wantPort, loaded.Spec.Port); diff != "" {
		t.Fatalf("failed to reconcile route:\n%s", diff)
	}

	// second reconciliation after changing the Insecure flag.
	err = r.Client.Get(ctx, req.NamespacedName, argoCD)
	fatalIfError(t, err, "failed to load ArgoCD %q: %s", testArgoCDName+"-server", err)

	argoCD.Spec.Server.Insecure = true
	err = r.Client.Update(ctx, argoCD)
	fatalIfError(t, err, "failed to update the ArgoCD: %s", err)

	_, err = r.Reconcile(context.TODO(), req)
	fatalIfError(t, err, "reconcile: (%v): %s", req, err)

	loaded = &routev1.Route{}
	err = r.Client.Get(ctx, types.NamespacedName{Name: testArgoCDName + "-server", Namespace: testNamespace}, loaded)
	fatalIfError(t, err, "failed to load route %q: %s", testArgoCDName+"-server", err)

	wantTLSConfig = &routev1.TLSConfig{
		InsecureEdgeTerminationPolicy: routev1.InsecureEdgeTerminationPolicyRedirect,
		Termination:                   routev1.TLSTerminationEdge,
	}
	if diff := cmp.Diff(wantTLSConfig, loaded.Spec.TLS); diff != "" {
		t.Fatalf("failed to reconcile route:\n%s", diff)
	}
	wantPort = &routev1.RoutePort{
		TargetPort: intstr.FromString("http"),
	}
	if diff := cmp.Diff(wantPort, loaded.Spec.Port); diff != "" {
		t.Fatalf("failed to reconcile route:\n%s", diff)
	}
}

func TestReconcileRouteUnsetsInsecure(t *testing.T) {
	networking.SetRouteAPIFound(true)
	defer func() {
		networking.SetRouteAPIFound(false)
	}()
	ctx := context.Background()
	logf.SetLogger(ZapLogger(true))
	argoCD := makeArgoCD(func(a *argoproj.ArgoCD) {
		a.Spec.Server.Route.Enabled = true
		a.Spec.Server.Insecure = true
	})

	resObjs := []client.Object{argoCD}
	subresObjs := []client.Object{argoCD}
	runtimeObjs := []runtime.Object{}
	sch := makeTestReconcilerScheme(argoproj.AddToScheme, configv1.Install, routev1.Install)
	cl := makeTestReconcilerClient(sch, resObjs, subresObjs, runtimeObjs)
	r := makeTestReconciler(cl, sch)

	assert.NoError(t, createNamespace(r, argoCD.Namespace, ""))

	req := reconcile.Request{
		NamespacedName: types.NamespacedName{
			Name:      testArgoCDName,
			Namespace: testNamespace,
		},
	}

	_, err := r.Reconcile(context.TODO(), req)
	assert.NoError(t, err)

	loaded := &routev1.Route{}
	err = r.Client.Get(ctx, types.NamespacedName{Name: testArgoCDName + "-server", Namespace: testNamespace}, loaded)
	fatalIfError(t, err, "failed to load route %q: %s", testArgoCDName+"-server", err)

	wantTLSConfig := &routev1.TLSConfig{
		InsecureEdgeTerminationPolicy: routev1.InsecureEdgeTerminationPolicyRedirect,
		Termination:                   routev1.TLSTerminationEdge,
	}
	if diff := cmp.Diff(wantTLSConfig, loaded.Spec.TLS); diff != "" {
		t.Fatalf("failed to reconcile route:\n%s", diff)
	}
	wantPort := &routev1.RoutePort{
		TargetPort: intstr.FromString("http"),
	}
	if diff := cmp.Diff(wantPort, loaded.Spec.Port); diff != "" {
		t.Fatalf("failed to reconcile route:\n%s", diff)
	}

	// second reconciliation after changing the Insecure flag.
	err = r.Client.Get(ctx, req.NamespacedName, argoCD)
	fatalIfError(t, err, "failed to load ArgoCD %q: %s", testArgoCDName+"-server", err)

	argoCD.Spec.Server.Insecure = false
	err = r.Client.Update(ctx, argoCD)
	fatalIfError(t, err, "failed to update the ArgoCD: %s", err)

	_, err = r.Reconcile(context.TODO(), req)
	assert.NoError(t, err)

	loaded = &routev1.Route{}
	err = r.Client.Get(ctx, types.NamespacedName{Name: testArgoCDName + "-server", Namespace: testNamespace}, loaded)
	fatalIfError(t, err, "failed to load route %q: %s", testArgoCDName+"-server", err)

	wantTLSConfig = &routev1.TLSConfig{
		Termination:                   routev1.TLSTerminationPassthrough,
		InsecureEdgeTerminationPolicy: routev1.InsecureEdgeTerminationPolicyRedirect,
	}
	if diff := cmp.Diff(wantTLSConfig, loaded.Spec.TLS); diff != "" {
		t.Fatalf("failed to reconcile route:\n%s", diff)
	}
	wantPort = &routev1.RoutePort{
		TargetPort: intstr.FromString("https"),
	}
	if diff := cmp.Diff(wantPort, loaded.Spec.Port); diff != "" {
		t.Fatalf("failed to reconcile route:\n%s", diff)
	}
}

<<<<<<< HEAD
func makeReconciler(t *testing.T, acd *argoproj.ArgoCD, objs ...runtime.Object) *ArgoCDReconciler {
=======
func makeReconciler(t *testing.T, acd *argoproj.ArgoCD, objs ...runtime.Object) *ReconcileArgoCD {
>>>>>>> aa399a55
	t.Helper()
	s := scheme.Scheme
	s.AddKnownTypes(argoproj.GroupVersion, acd)
	routev1.Install(s)
	configv1.Install(s)
<<<<<<< HEAD
	cl := fake.NewFakeClient(objs...)
	return &ArgoCDReconciler{
=======

	clientObjs := []client.Object{}
	for _, obj := range objs {
		clientObj := obj.(client.Object)
		clientObjs = append(clientObjs, clientObj)
	}

	cl := fake.NewClientBuilder().WithScheme(s).WithRuntimeObjects(objs...).WithStatusSubresource(clientObjs...).Build()

	return &ReconcileArgoCD{
>>>>>>> aa399a55
		Client: cl,
		Scheme: s,
	}
}

func makeArgoCD(opts ...func(*argoproj.ArgoCD)) *argoproj.ArgoCD {
	argoCD := &argoproj.ArgoCD{
		ObjectMeta: metav1.ObjectMeta{
			Name:      testArgoCDName,
			Namespace: testNamespace,
		},
		Spec: argoproj.ArgoCDSpec{},
	}
	for _, o := range opts {
		o(argoCD)
	}
	return argoCD
}

func fatalIfError(t *testing.T, err error, format string, a ...interface{}) {
	t.Helper()
	if err != nil {
		t.Fatalf(format, a...)
	}
}

func loadSecret(t *testing.T, c client.Client, name string) *corev1.Secret {
	t.Helper()
	secret := &corev1.Secret{}
	err := c.Get(context.TODO(), types.NamespacedName{Name: name, Namespace: testNamespace}, secret)
	fatalIfError(t, err, "failed to load secret %q", name)
	return secret
}

func testNamespacedName(name string) types.NamespacedName {
	return types.NamespacedName{
		Name:      name,
		Namespace: testNamespace,
	}
}<|MERGE_RESOLUTION|>--- conflicted
+++ resolved
@@ -4,7 +4,6 @@
 	"context"
 	"testing"
 
-	argoproj "github.com/argoproj-labs/argocd-operator/api/v1beta1"
 	"github.com/argoproj-labs/argocd-operator/pkg/networking"
 	"github.com/stretchr/testify/assert"
 	corev1 "k8s.io/api/core/v1"
@@ -21,11 +20,8 @@
 	"github.com/google/go-cmp/cmp"
 	configv1 "github.com/openshift/api/config/v1"
 	routev1 "github.com/openshift/api/route/v1"
-<<<<<<< HEAD
-=======
 
 	argoproj "github.com/argoproj-labs/argocd-operator/api/v1beta1"
->>>>>>> aa399a55
 )
 
 func TestReconcileRouteSetLabels(t *testing.T) {
@@ -229,20 +225,12 @@
 	}
 }
 
-<<<<<<< HEAD
-func makeReconciler(t *testing.T, acd *argoproj.ArgoCD, objs ...runtime.Object) *ArgoCDReconciler {
-=======
 func makeReconciler(t *testing.T, acd *argoproj.ArgoCD, objs ...runtime.Object) *ReconcileArgoCD {
->>>>>>> aa399a55
 	t.Helper()
 	s := scheme.Scheme
 	s.AddKnownTypes(argoproj.GroupVersion, acd)
 	routev1.Install(s)
 	configv1.Install(s)
-<<<<<<< HEAD
-	cl := fake.NewFakeClient(objs...)
-	return &ArgoCDReconciler{
-=======
 
 	clientObjs := []client.Object{}
 	for _, obj := range objs {
@@ -253,7 +241,6 @@
 	cl := fake.NewClientBuilder().WithScheme(s).WithRuntimeObjects(objs...).WithStatusSubresource(clientObjs...).Build()
 
 	return &ReconcileArgoCD{
->>>>>>> aa399a55
 		Client: cl,
 		Scheme: s,
 	}
