package argocd

import (
	"context"
	"fmt"
	"os"
	"reflect"

	corev1 "k8s.io/api/core/v1"
	v1 "k8s.io/api/rbac/v1"
	"k8s.io/apimachinery/pkg/api/errors"
	metav1 "k8s.io/apimachinery/pkg/apis/meta/v1"
	"k8s.io/apimachinery/pkg/types"
	"sigs.k8s.io/controller-runtime/pkg/client"
	"sigs.k8s.io/controller-runtime/pkg/controller/controllerutil"

	argoprojv1a1 "github.com/argoproj-labs/argocd-operator/api/v1alpha1"
	"github.com/argoproj-labs/argocd-operator/common"
	"github.com/argoproj-labs/argocd-operator/pkg/argoutil"
)

// newRole returns a new Role instance.
func newRole(name string, rules []v1.PolicyRule, cr *argoprojv1a1.ArgoCD) *v1.Role {
	return &v1.Role{
		ObjectMeta: metav1.ObjectMeta{
			Name:      generateResourceName(name, cr),
			Namespace: cr.Namespace,
			Labels:    argoutil.LabelsForCluster(cr.Name, ""),
		},
		Rules: rules,
	}
}

func newRoleForApplicationSourceNamespaces(name, namespace string, rules []v1.PolicyRule, cr *argoprojv1a1.ArgoCD) *v1.Role {
	return &v1.Role{
		ObjectMeta: metav1.ObjectMeta{
			Name:      getRoleNameForApplicationSourceNamespaces(namespace, cr),
			Namespace: namespace,
			Labels:    argoutil.LabelsForCluster(cr.Name, ""),
		},
		Rules: rules,
	}
}

func generateResourceName(argoComponentName string, cr *argoprojv1a1.ArgoCD) string {
	return cr.Name + "-" + argoComponentName
}

// GenerateUniqueResourceName generates unique names for cluster scoped resources
func GenerateUniqueResourceName(argoComponentName string, cr *argoprojv1a1.ArgoCD) string {
	return cr.Name + "-" + cr.Namespace + "-" + argoComponentName
}

func newClusterRole(name string, rules []v1.PolicyRule, cr *argoprojv1a1.ArgoCD) *v1.ClusterRole {
	return &v1.ClusterRole{
		ObjectMeta: metav1.ObjectMeta{
			Name:        GenerateUniqueResourceName(name, cr),
			Labels:      argoutil.LabelsForCluster(cr.Name, ""),
<<<<<<< HEAD
			Annotations: argoutil.AnnotationsForCluster(cr),
=======
			Annotations: argoutil.MergeMaps(argoutil.AnnotationsForCluster(cr.Name, cr.Namespace), cr.Annotations),
>>>>>>> 592955a6
		},
		Rules: rules,
	}
}

// reconcileRoles will ensure that all ArgoCD Service Accounts are configured.
func (r *ArgoCDReconciler) reconcileRoles(cr *argoprojv1a1.ArgoCD) error {
	params := getPolicyRuleList(r.Client)

	for _, param := range params {
		if _, err := r.reconcileRole(param.name, param.policyRule, cr); err != nil {
			return err
		}
	}

	clusterParams := getPolicyRuleClusterRoleList()

	for _, clusterParam := range clusterParams {
		if _, err := r.reconcileClusterRole(clusterParam.name, clusterParam.policyRule, cr); err != nil {
			return err
		}
	}

	log.Info("reconciling roles for source namespaces")
	policyRuleForApplicationSourceNamespaces := policyRuleForServerApplicationSourceNamespaces()
	// reconcile roles is source namespaces for ArgoCD Server
	if _, err := r.reconcileRoleForApplicationSourceNamespaces(common.ArgoCDServerComponent, policyRuleForApplicationSourceNamespaces, cr); err != nil {
		return err
	}

	log.Info("performing cleanup for source namespaces")
	// remove resources for namespaces not part of SourceNamespaces
	if err := r.removeUnmanagedSourceNamespaceResources(cr); err != nil {
		return err
	}

	return nil
}

// reconcileRole, reconciles the policy rules for different ArgoCD components, for each namespace
// Managed by a single instance of ArgoCD.
func (r *ArgoCDReconciler) reconcileRole(name string, policyRules []v1.PolicyRule, cr *argoprojv1a1.ArgoCD) ([]*v1.Role, error) {
	var roles []*v1.Role

	// create policy rules for each namespace
	for ns, _ := range r.ManagedNamespaces {
		// If encountering a terminating namespace remove managed-by label from it and skip reconciliation - This should trigger
		// clean-up of roles/rolebindings and removal of namespace from cluster secret
		namespace := &corev1.Namespace{}
		err := r.Client.Get(context.TODO(), client.ObjectKey{Name: ns}, namespace)
		if namespace.DeletionTimestamp != nil {
			if _, ok := namespace.Labels[common.ArgoCDManagedByLabel]; ok {
				delete(namespace.Labels, common.ArgoCDManagedByLabel)
				_ = r.Client.Update(context.TODO(), namespace)
			}
			continue
		}

		list := &argoprojv1a1.ArgoCDList{}
		listOption := &client.ListOptions{Namespace: namespace.Name}
		err = r.Client.List(context.TODO(), list, listOption)
		if err != nil {
			return nil, err
		}
		// only skip creation of dex and redisHa roles for namespaces that no argocd instance is deployed in
		if len(list.Items) < 1 {
			// only create dexServer and redisHa roles for the namespace where the argocd instance is deployed
			if cr.ObjectMeta.Namespace != namespace.Name && (name == common.ArgoCDDexServerComponent || name == common.ArgoCDRedisHAComponent) {
				continue
			}
		}
		customRole := getCustomRoleName(name)
		role := newRole(name, policyRules, cr)
		if err := applyReconcilerHook(cr, role, ""); err != nil {
			return nil, err
		}
		role.Namespace = namespace.Name
		existingRole := v1.Role{}
		err = r.Client.Get(context.TODO(), types.NamespacedName{Name: role.Name, Namespace: role.Namespace}, &existingRole)
		if err != nil {
			if !errors.IsNotFound(err) {
				return nil, fmt.Errorf("failed to reconcile the role for the service account associated with %s : %s", name, err)
			}
			if customRole != "" {
				continue // skip creating default role if custom cluster role is provided
			}
			roles = append(roles, role)

			if name == common.ArgoCDDexServerComponent && !UseDex(cr) {

				continue // Dex installation not requested, do nothing
			}

			// Only set ownerReferences for roles in same namespace as ArgoCD CR
			if cr.Namespace == role.Namespace {
				if err = controllerutil.SetControllerReference(cr, role, r.Scheme); err != nil {
					return nil, fmt.Errorf("failed to set ArgoCD CR \"%s\" as owner for role \"%s\": %s", cr.Name, role.Name, err)
				}
			}

			log.Info(fmt.Sprintf("creating role %s for Argo CD instance %s in namespace %s", role.Name, cr.Name, cr.Namespace))
			if err := r.Client.Create(context.TODO(), role); err != nil {
				return nil, err
			}
			continue
		}

		// Delete the existing default role if custom role is specified
		// or if there is an existing Role created for Dex but dex is disabled or not configured
		if customRole != "" ||
			(name == common.ArgoCDDexServerComponent && !UseDex(cr)) {

			log.Info("deleting the existing Dex role because dex is not configured")
			if err := r.Client.Delete(context.TODO(), &existingRole); err != nil {
				return nil, err
			}
			continue
		}

		// if the Rules differ, update the Role
		if !reflect.DeepEqual(existingRole.Rules, role.Rules) {
			existingRole.Rules = role.Rules
			if err := r.Client.Update(context.TODO(), &existingRole); err != nil {
				return nil, err
			}
		}
		roles = append(roles, &existingRole)
	}
	return roles, nil
}

func (r *ArgoCDReconciler) reconcileRoleForApplicationSourceNamespaces(name string, policyRules []v1.PolicyRule, cr *argoprojv1a1.ArgoCD) ([]*v1.Role, error) {
	var roles []*v1.Role

	// create policy rules for each source namespace for ArgoCD Server
	for _, sourceNamespace := range cr.Spec.SourceNamespaces {

		namespace := &corev1.Namespace{}
		if err := r.Client.Get(context.TODO(), types.NamespacedName{Name: sourceNamespace}, namespace); err != nil {
			return nil, err
		}

		// do not reconcile roles for namespaces already containing managed-by label
		// as it already contains roles with permissions to manipulate application resources
		// reconciled during reconcilation of ManagedNamespaces
		if value, ok := namespace.Labels[common.ArgoCDManagedByLabel]; ok && value != "" {
			log.Info(fmt.Sprintf("Skipping reconciling resources for namespace %s as it is already managed-by namespace %s.", namespace.Name, value))
			// if managed-by-cluster-argocd label is also present, remove the namespace from the ManagedSourceNamespaces.
			if val, ok1 := namespace.Labels[common.ArgoCDManagedByClusterArgoCDLabel]; ok1 && val == cr.Namespace {
				delete(r.SourceNamespaces, namespace.Name)
				if err := r.cleanupUnmanagedSourceNamespaceResources(cr, namespace.Name); err != nil {
					log.Error(err, fmt.Sprintf("error cleaning up resources for namespace %s", namespace.Name))
				}
			}
			continue
		}

		log.Info(fmt.Sprintf("Reconciling role for %s", namespace.Name))

		role := newRoleForApplicationSourceNamespaces(name, namespace.Name, policyRules, cr)
		if err := applyReconcilerHook(cr, role, ""); err != nil {
			return nil, err
		}
		role.Namespace = namespace.Name
		existingRole := v1.Role{}
		err := r.Client.Get(context.TODO(), types.NamespacedName{Name: role.Name, Namespace: namespace.Name}, &existingRole)
		if err != nil {
			if !errors.IsNotFound(err) {
				return nil, fmt.Errorf("failed to reconcile the role for the service account associated with %s : %s", name, err)
			}
		}

		// do not reconcile roles for namespaces already containing managed-by-cluster-argocd label
		// as it already contains roles reconciled during reconcilation of ManagedNamespaces
		if _, ok := r.SourceNamespaces[sourceNamespace]; ok {
			// If sourceNamespace includes the name but role is missing in the namespace, create the role
			if reflect.DeepEqual(existingRole, v1.Role{}) {
				log.Info(fmt.Sprintf("creating role %s for Argo CD instance %s in namespace %s", role.Name, cr.Name, namespace))
				if err := r.Client.Create(context.TODO(), role); err != nil {
					return nil, err
				}
			}
			continue
		}

		// reconcile roles only if another ArgoCD instance is not already set as value for managed-by-cluster-argocd label
		if value, ok := namespace.Labels[common.ArgoCDManagedByClusterArgoCDLabel]; ok && value != "" {
			log.Info(fmt.Sprintf("Namespace already has label set to argocd instance %s. Thus, skipping namespace %s", value, namespace.Name))
			continue
		}

		// Get the latest value of namespace before updating it
		if err := r.Client.Get(context.TODO(), types.NamespacedName{Name: namespace.Name}, namespace); err != nil {
			return nil, err
		}
		// Update namespace with managed-by-cluster-argocd label
		namespace.Labels[common.ArgoCDManagedByClusterArgoCDLabel] = cr.Namespace
		if err := r.Client.Update(context.TODO(), namespace); err != nil {
			log.Error(err, fmt.Sprintf("failed to add label from namespace [%s]", namespace.Name))
		}
		// if the Rules differ, update the Role
		if !reflect.DeepEqual(existingRole.Rules, role.Rules) {
			existingRole.Rules = role.Rules
			if err := r.Client.Update(context.TODO(), &existingRole); err != nil {
				return nil, err
			}
		}
		roles = append(roles, &existingRole)

		if _, ok := r.SourceNamespaces[sourceNamespace]; !ok {
			r.SourceNamespaces[sourceNamespace] = ""
		}

	}
	return roles, nil
}

func (r *ArgoCDReconciler) reconcileClusterRole(name string, policyRules []v1.PolicyRule, cr *argoprojv1a1.ArgoCD) (*v1.ClusterRole, error) {
	allowed := false
	if allowedNamespace(cr.Namespace, os.Getenv("ARGOCD_CLUSTER_CONFIG_NAMESPACES")) {
		allowed = true
	}
	clusterRole := newClusterRole(name, policyRules, cr)
	if err := applyReconcilerHook(cr, clusterRole, ""); err != nil {
		return nil, err
	}

	existingClusterRole := &v1.ClusterRole{}
	err := r.Client.Get(context.TODO(), types.NamespacedName{Name: clusterRole.Name}, existingClusterRole)
	if err != nil {
		if !errors.IsNotFound(err) {
			return nil, fmt.Errorf("failed to reconcile the cluster role for the service account associated with %s : %s", name, err)
		}
		if !allowed {
			// Do Nothing
			return nil, nil
		}
		return clusterRole, r.Client.Create(context.TODO(), clusterRole)
	}

	if !allowed {
		return nil, r.Client.Delete(context.TODO(), existingClusterRole)
	}

	// if the Rules differ, update the Role
	if !reflect.DeepEqual(existingClusterRole.Rules, clusterRole.Rules) {
		existingClusterRole.Rules = clusterRole.Rules
		if err := r.Client.Update(context.TODO(), existingClusterRole); err != nil {
			return nil, err
		}
	}
	return existingClusterRole, nil
}

func deleteClusterRoles(c client.Client, clusterRoleList *v1.ClusterRoleList) error {
	for _, clusterRole := range clusterRoleList.Items {
		if err := c.Delete(context.TODO(), &clusterRole); err != nil {
			return fmt.Errorf("failed to delete ClusterRole %q during cleanup: %w", clusterRole.Name, err)
		}
	}
	return nil
}<|MERGE_RESOLUTION|>--- conflicted
+++ resolved
@@ -56,11 +56,7 @@
 		ObjectMeta: metav1.ObjectMeta{
 			Name:        GenerateUniqueResourceName(name, cr),
 			Labels:      argoutil.LabelsForCluster(cr.Name, ""),
-<<<<<<< HEAD
-			Annotations: argoutil.AnnotationsForCluster(cr),
-=======
 			Annotations: argoutil.MergeMaps(argoutil.AnnotationsForCluster(cr.Name, cr.Namespace), cr.Annotations),
->>>>>>> 592955a6
 		},
 		Rules: rules,
 	}
