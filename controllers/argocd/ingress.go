// Copyright 2019 ArgoCD Operator Developers
//
// Licensed under the Apache License, Version 2.0 (the "License");
// you may not use this file except in compliance with the License.
// You may obtain a copy of the License at
//
// 	http://www.apache.org/licenses/LICENSE-2.0
//
// Unless required by applicable law or agreed to in writing, software
// distributed under the License is distributed on an "AS IS" BASIS,
// WITHOUT WARRANTIES OR CONDITIONS OF ANY KIND, either express or implied.
// See the License for the specific language governing permissions and
// limitations under the License.

package argocd

import (
	"context"
	"fmt"

	networkingv1 "k8s.io/api/networking/v1"
	metav1 "k8s.io/apimachinery/pkg/apis/meta/v1"
	"sigs.k8s.io/controller-runtime/pkg/controller/controllerutil"

	argoprojv1a1 "github.com/argoproj-labs/argocd-operator/api/v1alpha1"
	"github.com/argoproj-labs/argocd-operator/common"
	"github.com/argoproj-labs/argocd-operator/controllers/argoutil"
)

// getArgoServerPath will return the Ingress Path for the Argo CD component.
func getPathOrDefault(path string) string {
	result := common.ArgoCDDefaultIngressPath
	if len(path) > 0 {
		result = path
	}
	return result
}

// newIngress returns a new Ingress instance for the given ArgoCD.
func newIngress(cr *argoprojv1a1.ArgoCD) *networkingv1.Ingress {
	return &networkingv1.Ingress{
		ObjectMeta: metav1.ObjectMeta{
			Name:      cr.Name,
			Namespace: cr.Namespace,
			Labels:    argoutil.LabelsForCluster(cr),
		},
	}
}

// newIngressWithName returns a new Ingress with the given name and ArgoCD.
func newIngressWithName(name string, cr *argoprojv1a1.ArgoCD) *networkingv1.Ingress {
	ingress := newIngress(cr)
	ingress.ObjectMeta.Name = name

	lbls := ingress.ObjectMeta.Labels
	lbls[common.ArgoCDKeyName] = name
	ingress.ObjectMeta.Labels = lbls

	return ingress
}

// newIngressWithSuffix returns a new Ingress with the given name suffix for the ArgoCD.
func newIngressWithSuffix(suffix string, cr *argoprojv1a1.ArgoCD) *networkingv1.Ingress {
	return newIngressWithName(fmt.Sprintf("%s-%s", cr.Name, suffix), cr)
}

// reconcileIngresses will ensure that all ArgoCD Ingress resources are present.
func (r *ReconcileArgoCD) reconcileIngresses(cr *argoprojv1a1.ArgoCD) error {
	if err := r.reconcileArgoServerIngress(cr); err != nil {
		return err
	}

	if err := r.reconcileArgoServerGRPCIngress(cr); err != nil {
		return err
	}

	if err := r.reconcileGrafanaIngress(cr); err != nil {
		return err
	}

	if err := r.reconcilePrometheusIngress(cr); err != nil {
		return err
	}

	if err := r.reconcileApplicationSetControllerIngress(cr); err != nil {
		return err
	}

	return nil
}

// reconcileArgoServerIngress will ensure that the ArgoCD Server Ingress is present.
func (r *ReconcileArgoCD) reconcileArgoServerIngress(cr *argoprojv1a1.ArgoCD) error {
	ingress := newIngressWithSuffix("server", cr)
	if argoutil.IsObjectFound(r.Client, cr.Namespace, ingress.Name, ingress) {
		if !cr.Spec.Server.Ingress.Enabled {
			// Ingress exists but enabled flag has been set to false, delete the Ingress
			return r.Client.Delete(context.TODO(), ingress)
		}
		return nil // Ingress found and enabled, do nothing
	}

	if !cr.Spec.Server.Ingress.Enabled {
		return nil // Ingress not enabled, move along...
	}

	// Add default annotations
	atns := make(map[string]string)
	atns[common.ArgoCDKeyIngressSSLRedirect] = "true"
	atns[common.ArgoCDKeyIngressBackendProtocol] = "HTTP"

	// Override default annotations if specified
	if len(cr.Spec.Server.Ingress.Annotations) > 0 {
		atns = cr.Spec.Server.Ingress.Annotations
	}

	ingress.ObjectMeta.Annotations = atns

	ingress.Spec.IngressClassName = cr.Spec.Server.Ingress.IngressClassName

	pathType := networkingv1.PathTypeImplementationSpecific
	// Add rules
	ingress.Spec.Rules = []networkingv1.IngressRule{
		{
			Host: getArgoServerHost(cr),
			IngressRuleValue: networkingv1.IngressRuleValue{
				HTTP: &networkingv1.HTTPIngressRuleValue{
					Paths: []networkingv1.HTTPIngressPath{
						{
							Path: getPathOrDefault(cr.Spec.Server.Ingress.Path),
							Backend: networkingv1.IngressBackend{
								Service: &networkingv1.IngressServiceBackend{
									Name: nameWithSuffix("server", cr),
									Port: networkingv1.ServiceBackendPort{
										Name: "http",
									},
								},
							},
							PathType: &pathType,
						},
					},
				},
			},
		},
	}

	// Add default TLS options
	ingress.Spec.TLS = []networkingv1.IngressTLS{
		{
			Hosts: []string{
				getArgoServerHost(cr),
			},
			SecretName: common.ArgoCDSecretName,
		},
	}

	// Allow override of TLS options if specified
	if len(cr.Spec.Server.Ingress.TLS) > 0 {
		ingress.Spec.TLS = cr.Spec.Server.Ingress.TLS
	}

	if err := controllerutil.SetControllerReference(cr, ingress, r.Scheme); err != nil {
		return err
	}
	return r.Client.Create(context.TODO(), ingress)
}

// reconcileArgoServerGRPCIngress will ensure that the ArgoCD Server GRPC Ingress is present.
func (r *ReconcileArgoCD) reconcileArgoServerGRPCIngress(cr *argoprojv1a1.ArgoCD) error {
	ingress := newIngressWithSuffix("grpc", cr)
	if argoutil.IsObjectFound(r.Client, cr.Namespace, ingress.Name, ingress) {
		if !cr.Spec.Server.GRPC.Ingress.Enabled {
			// Ingress exists but enabled flag has been set to false, delete the Ingress
			return r.Client.Delete(context.TODO(), ingress)
		}
		return nil // Ingress found and enabled, do nothing
	}

	if !cr.Spec.Server.GRPC.Ingress.Enabled {
		return nil // Ingress not enabled, move along...
	}

	// Add default annotations
	atns := make(map[string]string)
	atns[common.ArgoCDKeyIngressBackendProtocol] = "GRPC"

	// Override default annotations if specified
	if len(cr.Spec.Server.GRPC.Ingress.Annotations) > 0 {
		atns = cr.Spec.Server.GRPC.Ingress.Annotations
	}

	ingress.ObjectMeta.Annotations = atns

	ingress.Spec.IngressClassName = cr.Spec.Server.GRPC.Ingress.IngressClassName

	pathType := networkingv1.PathTypeImplementationSpecific
	// Add rules
	ingress.Spec.Rules = []networkingv1.IngressRule{
		{
			Host: getArgoServerGRPCHost(cr),
			IngressRuleValue: networkingv1.IngressRuleValue{
				HTTP: &networkingv1.HTTPIngressRuleValue{
					Paths: []networkingv1.HTTPIngressPath{
						{
							Path: getPathOrDefault(cr.Spec.Server.GRPC.Ingress.Path),
							Backend: networkingv1.IngressBackend{
								Service: &networkingv1.IngressServiceBackend{
									Name: nameWithSuffix("server", cr),
									Port: networkingv1.ServiceBackendPort{
										Name: "https",
									},
								},
							},
							PathType: &pathType,
						},
					},
				},
			},
		},
	}

	// Add TLS options
	ingress.Spec.TLS = []networkingv1.IngressTLS{
		{
			Hosts: []string{
				getArgoServerGRPCHost(cr),
			},
			SecretName: common.ArgoCDSecretName,
		},
	}

	// Allow override of TLS options if specified
	if len(cr.Spec.Server.GRPC.Ingress.TLS) > 0 {
		ingress.Spec.TLS = cr.Spec.Server.GRPC.Ingress.TLS
	}

	if err := controllerutil.SetControllerReference(cr, ingress, r.Scheme); err != nil {
		return err
	}
	return r.Client.Create(context.TODO(), ingress)
}

// reconcileGrafanaIngress will ensure that the ArgoCD Server GRPC Ingress is present.
func (r *ReconcileArgoCD) reconcileGrafanaIngress(cr *argoprojv1a1.ArgoCD) error {
	ingress := newIngressWithSuffix("grafana", cr)
	if argoutil.IsObjectFound(r.Client, cr.Namespace, ingress.Name, ingress) {
		if !cr.Spec.Grafana.Enabled || !cr.Spec.Grafana.Ingress.Enabled {
			// Ingress exists but enabled flag has been set to false, delete the Ingress
			return r.Client.Delete(context.TODO(), ingress)
		}
		return nil // Ingress found and enabled, do nothing
	}

	if !cr.Spec.Grafana.Enabled || !cr.Spec.Grafana.Ingress.Enabled {
		return nil // Grafana itself or Ingress not enabled, move along...
	}

	// Add default annotations
	atns := make(map[string]string)
	atns[common.ArgoCDKeyIngressSSLRedirect] = "true"
	atns[common.ArgoCDKeyIngressBackendProtocol] = "HTTP"

	// Override default annotations if specified
	if len(cr.Spec.Grafana.Ingress.Annotations) > 0 {
		atns = cr.Spec.Grafana.Ingress.Annotations
	}

	ingress.ObjectMeta.Annotations = atns

	ingress.Spec.IngressClassName = cr.Spec.Grafana.Ingress.IngressClassName

	pathType := networkingv1.PathTypeImplementationSpecific
	// Add rules
	ingress.Spec.Rules = []networkingv1.IngressRule{
		{
			Host: getGrafanaHost(cr),
			IngressRuleValue: networkingv1.IngressRuleValue{
				HTTP: &networkingv1.HTTPIngressRuleValue{
					Paths: []networkingv1.HTTPIngressPath{
						{
							Path: getPathOrDefault(cr.Spec.Grafana.Ingress.Path),
							Backend: networkingv1.IngressBackend{
								Service: &networkingv1.IngressServiceBackend{
									Name: nameWithSuffix("grafana", cr),
									Port: networkingv1.ServiceBackendPort{
										Name: "http",
									},
								},
							},
							PathType: &pathType,
						},
					},
				},
			},
		},
	}

	// Add TLS options
	ingress.Spec.TLS = []networkingv1.IngressTLS{
		{
			Hosts: []string{
				cr.Name,
				getGrafanaHost(cr),
			},
			SecretName: common.ArgoCDSecretName,
		},
	}

	// Allow override of TLS options if specified
	if len(cr.Spec.Grafana.Ingress.TLS) > 0 {
		ingress.Spec.TLS = cr.Spec.Grafana.Ingress.TLS
	}

	if err := controllerutil.SetControllerReference(cr, ingress, r.Scheme); err != nil {
		return err
	}
	return r.Client.Create(context.TODO(), ingress)
}

// reconcilePrometheusIngress will ensure that the Prometheus Ingress is present.
func (r *ReconcileArgoCD) reconcilePrometheusIngress(cr *argoprojv1a1.ArgoCD) error {
	ingress := newIngressWithSuffix("prometheus", cr)
	if argoutil.IsObjectFound(r.Client, cr.Namespace, ingress.Name, ingress) {
		if !cr.Spec.Prometheus.Enabled || !cr.Spec.Prometheus.Ingress.Enabled {
			// Ingress exists but enabled flag has been set to false, delete the Ingress
			return r.Client.Delete(context.TODO(), ingress)
		}
		return nil // Ingress found and enabled, do nothing
	}

	if !cr.Spec.Prometheus.Enabled || !cr.Spec.Prometheus.Ingress.Enabled {
		return nil // Prometheus itself or Ingress not enabled, move along...
	}

	// Add default annotations
	atns := make(map[string]string)
	atns[common.ArgoCDKeyIngressSSLRedirect] = "true"
	atns[common.ArgoCDKeyIngressBackendProtocol] = "HTTP"

	// Override default annotations if specified
	if len(cr.Spec.Prometheus.Ingress.Annotations) > 0 {
		atns = cr.Spec.Prometheus.Ingress.Annotations
	}

	ingress.ObjectMeta.Annotations = atns

	ingress.Spec.IngressClassName = cr.Spec.Prometheus.Ingress.IngressClassName

	pathType := networkingv1.PathTypeImplementationSpecific
	// Add rules
	ingress.Spec.Rules = []networkingv1.IngressRule{
		{
			Host: getPrometheusHost(cr),
			IngressRuleValue: networkingv1.IngressRuleValue{
				HTTP: &networkingv1.HTTPIngressRuleValue{
					Paths: []networkingv1.HTTPIngressPath{
						{
							Path: getPathOrDefault(cr.Spec.Prometheus.Ingress.Path),
							Backend: networkingv1.IngressBackend{
								Service: &networkingv1.IngressServiceBackend{
									Name: "prometheus-operated",
									Port: networkingv1.ServiceBackendPort{
										Name: "web",
									},
								},
							},
							PathType: &pathType,
						},
					},
				},
			},
		},
	}

	// Add TLS options
	ingress.Spec.TLS = []networkingv1.IngressTLS{
		{
			Hosts:      []string{cr.Name},
			SecretName: common.ArgoCDSecretName,
		},
	}

	// Allow override of TLS options if specified
	if len(cr.Spec.Prometheus.Ingress.TLS) > 0 {
		ingress.Spec.TLS = cr.Spec.Prometheus.Ingress.TLS
	}

	if err := controllerutil.SetControllerReference(cr, ingress, r.Scheme); err != nil {
		return err
	}
	return r.Client.Create(context.TODO(), ingress)
}

// reconcileApplicationSetControllerIngress will ensure that the ApplicationSetController Ingress is present.
func (r *ReconcileArgoCD) reconcileApplicationSetControllerIngress(cr *argoprojv1a1.ArgoCD) error {
	ingress := newIngressWithSuffix(common.ApplicationSetServiceNameSuffix, cr)
	if argoutil.IsObjectFound(r.Client, cr.Namespace, ingress.Name, ingress) {
		if cr.Spec.ApplicationSet == nil || !cr.Spec.ApplicationSet.WebhookServer.Ingress.Enabled {
			return r.Client.Delete(context.TODO(), ingress)
		}
		return nil // Ingress found and enabled, do nothing
	}

	if cr.Spec.ApplicationSet == nil || !cr.Spec.ApplicationSet.WebhookServer.Ingress.Enabled {
		log.Info("not enabled")
		return nil // Ingress not enabled, move along...
	}

	// Add annotations
<<<<<<< HEAD
	atns := getDefaultIngressAnnotations()
=======
	atns := make(map[string]string)
>>>>>>> 158ae331
	atns[common.ArgoCDKeyIngressSSLRedirect] = "true"
	atns[common.ArgoCDKeyIngressBackendProtocol] = "HTTP"

	// Override default annotations if specified
	if len(cr.Spec.ApplicationSet.WebhookServer.Ingress.Annotations) > 0 {
		atns = cr.Spec.ApplicationSet.WebhookServer.Ingress.Annotations
	}

	ingress.ObjectMeta.Annotations = atns

	pathType := networkingv1.PathTypeImplementationSpecific
	// Add rules
	ingress.Spec.Rules = []networkingv1.IngressRule{
		{
			Host: getApplicationSetHTTPServerHost(cr),
			IngressRuleValue: networkingv1.IngressRuleValue{
				HTTP: &networkingv1.HTTPIngressRuleValue{
					Paths: []networkingv1.HTTPIngressPath{
						{
							Path: "/api/webhook",
							Backend: networkingv1.IngressBackend{
								Service: &networkingv1.IngressServiceBackend{
									Name: nameWithSuffix(common.ApplicationSetServiceNameSuffix, cr),
									Port: networkingv1.ServiceBackendPort{
										Name: "webhook",
									},
								},
							},
							PathType: &pathType,
						},
					},
				},
			},
		},
	}

	// Allow override of TLS options if specified
	if len(cr.Spec.ApplicationSet.WebhookServer.Ingress.TLS) > 0 {
		ingress.Spec.TLS = cr.Spec.ApplicationSet.WebhookServer.Ingress.TLS
	}

	if err := controllerutil.SetControllerReference(cr, ingress, r.Scheme); err != nil {
		return err
	}
	return r.Client.Create(context.TODO(), ingress)
}<|MERGE_RESOLUTION|>--- conflicted
+++ resolved
@@ -407,11 +407,7 @@
 	}
 
 	// Add annotations
-<<<<<<< HEAD
-	atns := getDefaultIngressAnnotations()
-=======
 	atns := make(map[string]string)
->>>>>>> 158ae331
 	atns[common.ArgoCDKeyIngressSSLRedirect] = "true"
 	atns[common.ArgoCDKeyIngressBackendProtocol] = "HTTP"
 
