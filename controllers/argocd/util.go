--- conflicted
+++ resolved
@@ -27,22 +27,15 @@
 
 	argoproj "github.com/argoproj-labs/argocd-operator/api/v1beta1"
 	"github.com/argoproj-labs/argocd-operator/common"
-<<<<<<< HEAD
+	"github.com/argoproj-labs/argocd-operator/pkg/argoutil"
 	"github.com/argoproj-labs/argocd-operator/pkg/monitoring"
 	"github.com/argoproj-labs/argocd-operator/pkg/networking"
-	util "github.com/argoproj-labs/argocd-operator/pkg/util"
+	"github.com/argoproj-labs/argocd-operator/pkg/util"
 	"github.com/argoproj-labs/argocd-operator/pkg/workloads"
-=======
-	"github.com/argoproj-labs/argocd-operator/pkg/argoutil"
->>>>>>> aa399a55
 
 	monitoringv1 "github.com/coreos/prometheus-operator/pkg/apis/monitoring/v1"
 	oappsv1 "github.com/openshift/api/apps/v1"
 	routev1 "github.com/openshift/api/route/v1"
-<<<<<<< HEAD
-	"github.com/sethvargo/go-password/password"
-=======
->>>>>>> aa399a55
 	appsv1 "k8s.io/api/apps/v1"
 	corev1 "k8s.io/api/core/v1"
 	networkingv1 "k8s.io/api/networking/v1"
@@ -59,36 +52,8 @@
 	"sigs.k8s.io/controller-runtime/pkg/event"
 	"sigs.k8s.io/controller-runtime/pkg/handler"
 	"sigs.k8s.io/controller-runtime/pkg/predicate"
-<<<<<<< HEAD
-	"sigs.k8s.io/controller-runtime/pkg/source"
 )
 
-// generateArgoAdminPassword will generate and return the admin password for Argo CD.
-func generateArgoAdminPassword() ([]byte, error) {
-	pass, err := password.Generate(
-		common.ArgoCDDefaultAdminPasswordLength,
-		common.ArgoCDDefaultAdminPasswordNumDigits,
-		common.ArgoCDDefaultAdminPasswordNumSymbols,
-		false, false)
-
-	return []byte(pass), err
-}
-
-// generateArgoServerKey will generate and return the server signature key for session validation.
-func generateArgoServerSessionKey() ([]byte, error) {
-	pass, err := password.Generate(
-		common.ArgoCDDefaultServerSessionKeyLength,
-		common.ArgoCDDefaultServerSessionKeyNumDigits,
-		common.ArgoCDDefaultServerSessionKeyNumSymbols,
-		false, false)
-
-	return []byte(pass), err
-}
-
-=======
-)
-
->>>>>>> aa399a55
 // getArgoApplicationControllerResources will return the ResourceRequirements for the Argo CD application controller container.
 func getArgoApplicationControllerResources(cr *argoproj.ArgoCD) corev1.ResourceRequirements {
 	resources := corev1.ResourceRequirements{}
@@ -145,30 +110,6 @@
 	return cmd
 }
 
-<<<<<<< HEAD
-// getArgoContainerImage will return the container image for ArgoCD.
-func getArgoContainerImage(cr *argoproj.ArgoCD) string {
-	defaultTag, defaultImg := false, false
-	img := cr.Spec.Image
-	if img == "" {
-		img = common.ArgoCDDefaultArgoImage
-		defaultImg = true
-	}
-
-	tag := cr.Spec.Version
-	if tag == "" {
-		tag = common.ArgoCDDefaultArgoVersion
-		defaultTag = true
-	}
-	if e := os.Getenv(common.ArgoCDImageEnvVar); e != "" && (defaultTag && defaultImg) {
-		return e
-	}
-
-	return util.CombineImageTag(img, tag)
-}
-
-=======
->>>>>>> aa399a55
 // getRepoServerContainerImage will return the container image for the Repo server.
 //
 // There are three possible options for configuring the image, and this is the
@@ -226,11 +167,7 @@
 
 // getArgoServerGRPCHost will return the GRPC host for the given ArgoCD.
 func getArgoServerGRPCHost(cr *argoproj.ArgoCD) string {
-<<<<<<< HEAD
-	host := util.NameWithSuffix(cr.Name, "grpc")
-=======
 	host := nameWithSuffix("grpc", cr)
->>>>>>> aa399a55
 	if len(cr.Spec.Server.GRPC.Host) > 0 {
 		host = cr.Spec.Server.GRPC.Host
 	}
@@ -273,13 +210,8 @@
 
 // getArgoServerURI will return the URI for the ArgoCD server.
 // The hostname for argocd-server is from the route, ingress, an external hostname or service name in that order.
-<<<<<<< HEAD
-func (r *ArgoCDReconciler) getArgoServerURI(cr *argoproj.ArgoCD) string {
-	host := util.NameWithSuffix(cr.Name, "server") // Default to service name
-=======
 func (r *ReconcileArgoCD) getArgoServerURI(cr *argoproj.ArgoCD) string {
 	host := nameWithSuffix("server", cr) // Default to service name
->>>>>>> aa399a55
 
 	// Use the external hostname provided by the user
 	if cr.Spec.Server.Host != "" {
@@ -289,7 +221,7 @@
 	// Use Ingress host if enabled
 	if cr.Spec.Server.Ingress.Enabled {
 		ing := newIngressWithSuffix("server", cr)
-		if util.IsObjectFound(r.Client, cr.Namespace, ing.Name, ing) {
+		if argoutil.IsObjectFound(r.Client, cr.Namespace, ing.Name, ing) {
 			host = ing.Spec.Rules[0].Host
 		}
 	}
@@ -297,7 +229,7 @@
 	// Use Route host if available, override Ingress if both exist
 	if networking.IsRouteAPIAvailable() {
 		route := newRouteWithSuffix("server", cr)
-		if util.IsObjectFound(r.Client, cr.Namespace, route.Name, route) {
+		if argoutil.IsObjectFound(r.Client, cr.Namespace, route.Name, route) {
 			host = route.Spec.Host
 		}
 	}
@@ -428,11 +360,7 @@
 
 // getRedisHAProxyAddress will return the Redis HA Proxy service address for the given ArgoCD.
 func getRedisHAProxyAddress(cr *argoproj.ArgoCD) string {
-<<<<<<< HEAD
-	return util.FqdnServiceRef(util.NameWithSuffix(cr.Name, "redis-ha-haproxy"), cr.Namespace, common.ArgoCDDefaultRedisPort)
-=======
 	return fqdnServiceRef("redis-ha-haproxy", common.ArgoCDDefaultRedisPort, cr)
->>>>>>> aa399a55
 }
 
 // getRedisHAProxyContainerImage will return the container image for the Redis HA Proxy.
@@ -462,7 +390,7 @@
 func getRedisInitScript(cr *argoproj.ArgoCD, useTLSForRedis bool) string {
 	path := fmt.Sprintf("%s/init.sh.tpl", getRedisConfigPath())
 	vars := map[string]string{
-		"ServiceName": util.NameWithSuffix(cr.Name, "redis-ha"),
+		"ServiceName": argoutil.NameWithSuffix(cr.Name, "redis-ha"),
 		"UseTLS":      strconv.FormatBool(useTLSForRedis),
 	}
 
@@ -479,7 +407,7 @@
 func getRedisHAProxyConfig(cr *argoproj.ArgoCD, useTLSForRedis bool) string {
 	path := fmt.Sprintf("%s/haproxy.cfg.tpl", getRedisConfigPath())
 	vars := map[string]string{
-		"ServiceName": util.NameWithSuffix(cr.Name, "redis-ha"),
+		"ServiceName": argoutil.NameWithSuffix(cr.Name, "redis-ha"),
 		"UseTLS":      strconv.FormatBool(useTLSForRedis),
 	}
 
@@ -496,7 +424,7 @@
 func getRedisHAProxyScript(cr *argoproj.ArgoCD) string {
 	path := fmt.Sprintf("%s/haproxy_init.sh.tpl", getRedisConfigPath())
 	vars := map[string]string{
-		"ServiceName": util.NameWithSuffix(cr.Name, "redis-ha"),
+		"ServiceName": argoutil.NameWithSuffix(cr.Name, "redis-ha"),
 	}
 
 	script, err := util.LoadTemplateFile(path, vars)
@@ -593,29 +521,17 @@
 
 // getRedisServerAddress will return the Redis service address for the given ArgoCD.
 func getRedisServerAddress(cr *argoproj.ArgoCD) string {
-<<<<<<< HEAD
+	if cr.Spec.Redis.Remote != nil && *cr.Spec.Redis.Remote != "" {
+		return *cr.Spec.Redis.Remote
+	}
 	if cr.Spec.HA.Enabled {
 		return getRedisHAProxyAddress(cr)
 	}
-	return util.FqdnServiceRef(
-		util.NameWithSuffix(cr.Name, common.ArgoCDDefaultRedisSuffix), cr.Namespace, common.ArgoCDDefaultRedisPort)
-}
-
-// reconcileCertificateAuthority will reconcile all Certificate Authority resources.
-func (r *ArgoCDReconciler) reconcileCertificateAuthority(cr *argoproj.ArgoCD) error {
-=======
-	if cr.Spec.Redis.Remote != nil && *cr.Spec.Redis.Remote != "" {
-		return *cr.Spec.Redis.Remote
-	}
-	if cr.Spec.HA.Enabled {
-		return getRedisHAProxyAddress(cr)
-	}
 	return fqdnServiceRef(common.ArgoCDDefaultRedisSuffix, common.ArgoCDDefaultRedisPort, cr)
 }
 
 // reconcileCertificateAuthority will reconcile all Certificate Authority resources.
 func (r *ReconcileArgoCD) reconcileCertificateAuthority(cr *argoproj.ArgoCD) error {
->>>>>>> aa399a55
 	log.Info("reconciling CA secret")
 	if err := r.reconcileClusterCASecret(cr); err != nil {
 		return err
@@ -628,11 +544,7 @@
 	return nil
 }
 
-<<<<<<< HEAD
-func (r *ArgoCDReconciler) redisShouldUseTLS(cr *argoproj.ArgoCD) bool {
-=======
 func (r *ReconcileArgoCD) redisShouldUseTLS(cr *argoproj.ArgoCD) bool {
->>>>>>> aa399a55
 	var tlsSecretObj corev1.Secret
 	tlsSecretName := types.NamespacedName{Namespace: cr.Namespace, Name: common.ArgoCDRedisServerTLSSecretName}
 	err := r.Client.Get(context.TODO(), tlsSecretName, &tlsSecretObj)
@@ -682,11 +594,7 @@
 }
 
 // reconcileResources will reconcile common ArgoCD resources.
-<<<<<<< HEAD
-func (r *ArgoCDReconciler) reconcileResources(cr *argoproj.ArgoCD) error {
-=======
 func (r *ReconcileArgoCD) reconcileResources(cr *argoproj.ArgoCD) error {
->>>>>>> aa399a55
 
 	// we reconcile SSO first so that we can catch and throw errors for any illegal SSO configurations right away, and return control from here
 	// preventing dex resources from getting created anyway through the other function calls, effectively bypassing the SSO checks
@@ -793,14 +701,14 @@
 
 	if cr.Spec.ApplicationSet != nil {
 		log.Info("reconciling ApplicationSet controller")
-		if err := r.AppsetController.Reconcile(); err != nil {
+		if err := r.reconcileApplicationSetController(cr); err != nil {
 			return err
 		}
 	}
 
 	if cr.Spec.Notifications.Enabled {
 		log.Info("reconciling Notifications controller")
-		if err := r.NotificationsController.Reconcile(); err != nil {
+		if err := r.reconcileNotificationsController(cr); err != nil {
 			return err
 		}
 	}
@@ -816,18 +724,14 @@
 	return nil
 }
 
-<<<<<<< HEAD
-func (r *ArgoCDReconciler) deleteClusterResources(cr *argoproj.ArgoCD) error {
-=======
 func (r *ReconcileArgoCD) deleteClusterResources(cr *argoproj.ArgoCD) error {
->>>>>>> aa399a55
 	selector, err := argocdInstanceSelector(cr.Name)
 	if err != nil {
 		return err
 	}
 
 	clusterRoleList := &v1.ClusterRoleList{}
-	if err := util.FilterObjectsBySelector(r.Client, clusterRoleList, selector); err != nil {
+	if err := argoutil.FilterObjectsBySelector(r.Client, clusterRoleList, selector); err != nil {
 		return fmt.Errorf("failed to filter ClusterRoles for %s: %w", cr.Name, err)
 	}
 
@@ -836,7 +740,7 @@
 	}
 
 	clusterBindingsList := &v1.ClusterRoleBindingList{}
-	if err := util.FilterObjectsBySelector(r.Client, clusterBindingsList, selector); err != nil {
+	if err := argoutil.FilterObjectsBySelector(r.Client, clusterBindingsList, selector); err != nil {
 		return fmt.Errorf("failed to filter ClusterRoleBindings for %s: %w", cr.Name, err)
 	}
 
@@ -847,7 +751,7 @@
 	return nil
 }
 
-func (r *ArgoCDReconciler) removeManagedByLabelFromNamespaces(namespace string) error {
+func (r *ReconcileArgoCD) removeManagedByLabelFromNamespaces(namespace string) error {
 	nsList := &corev1.NamespaceList{}
 	listOption := client.MatchingLabels{
 		common.ArgoCDArgoprojKeyManagedBy: namespace,
@@ -887,26 +791,16 @@
 	return selector.Add(*requirement), nil
 }
 
-<<<<<<< HEAD
-func (r *ArgoCDReconciler) removeDeletionFinalizer(argocd *argoproj.ArgoCD) error {
-	argocd.Finalizers = util.RemoveString(argocd.GetFinalizers(), common.ArgoprojKeyFinalizer)
-=======
 func (r *ReconcileArgoCD) removeDeletionFinalizer(argocd *argoproj.ArgoCD) error {
 	argocd.Finalizers = removeString(argocd.GetFinalizers(), common.ArgoCDDeletionFinalizer)
->>>>>>> aa399a55
 	if err := r.Client.Update(context.TODO(), argocd); err != nil {
 		return fmt.Errorf("failed to remove deletion finalizer from %s: %w", argocd.Name, err)
 	}
 	return nil
 }
 
-<<<<<<< HEAD
-func (r *ArgoCDReconciler) addDeletionFinalizer(argocd *argoproj.ArgoCD) error {
-	argocd.Finalizers = append(argocd.Finalizers, common.ArgoprojKeyFinalizer)
-=======
 func (r *ReconcileArgoCD) addDeletionFinalizer(argocd *argoproj.ArgoCD) error {
 	argocd.Finalizers = append(argocd.Finalizers, common.ArgoCDDeletionFinalizer)
->>>>>>> aa399a55
 	if err := r.Client.Update(context.TODO(), argocd); err != nil {
 		return fmt.Errorf("failed to add deletion finalizer for %s: %w", argocd.Name, err)
 	}
@@ -914,11 +808,7 @@
 }
 
 // setResourceWatches will register Watches for each of the supported Resources.
-<<<<<<< HEAD
-func (r *ArgoCDReconciler) setResourceWatches(bldr *builder.Builder, clusterResourceMapper, tlsSecretMapper, namespaceResourceMapper, clusterSecretResourceMapper, applicationSetGitlabSCMTLSConfigMapMapper handler.MapFunc) *builder.Builder {
-=======
 func (r *ReconcileArgoCD) setResourceWatches(bldr *builder.Builder, clusterResourceMapper, tlsSecretMapper, namespaceResourceMapper, clusterSecretResourceMapper, applicationSetGitlabSCMTLSConfigMapMapper handler.MapFunc) *builder.Builder {
->>>>>>> aa399a55
 
 	deploymentConfigPred := predicate.Funcs{
 		UpdateFunc: func(e event.UpdateEvent) bool {
@@ -1045,9 +935,9 @@
 		Name: common.ArgoCDAppSetGitlabSCMTLSCertsConfigMapName,
 	}}, appSetGitlabSCMTLSConfigMapHandler)
 
-	bldr.Watches(&source.Kind{Type: &corev1.ConfigMap{ObjectMeta: metav1.ObjectMeta{
+	bldr.Watches(&corev1.ConfigMap{ObjectMeta: metav1.ObjectMeta{
 		Name: common.ArgoCDAppSetGitlabSCMTLSCertsConfigMapName,
-	}}}, appSetGitlabSCMTLSConfigMapHandler)
+	}}, appSetGitlabSCMTLSConfigMapHandler)
 
 	// Watch for secrets of type TLS that might be created by external processes
 	bldr.Watches(&corev1.Secret{Type: corev1.SecretTypeTLS}, tlsSecretHandler)
@@ -1055,13 +945,8 @@
 	// Watch for cluster secrets added to the argocd instance
 	bldr.Watches(&corev1.Secret{ObjectMeta: metav1.ObjectMeta{
 		Labels: map[string]string{
-<<<<<<< HEAD
-			common.ArgoCDArgoprojKeyManagedByClusterArgoCD: "cluster",
-		}}}}, clusterSecretResourceHandler)
-=======
 			common.ArgoCDManagedByClusterArgoCDLabel: "cluster",
 		}}}, clusterSecretResourceHandler)
->>>>>>> aa399a55
 
 	// Watch for changes to Secret sub-resources owned by ArgoCD instances.
 	bldr.Owns(&appsv1.StatefulSet{})
@@ -1085,16 +970,8 @@
 
 	if workloads.IsTemplateAPIAvailable() {
 		// Watch for the changes to Deployment Config
-<<<<<<< HEAD
-		bldr.Watches(&source.Kind{Type: &oappsv1.DeploymentConfig{}}, &handler.EnqueueRequestForOwner{
-			IsController: true,
-			OwnerType:    &argoproj.ArgoCD{},
-		},
-			builder.WithPredicates(deploymentConfigPred))
-=======
 		bldr.Owns(&oappsv1.DeploymentConfig{}, builder.WithPredicates(deploymentConfigPred))
 
->>>>>>> aa399a55
 	}
 
 	namespaceHandler := handler.EnqueueRequestsFromMapFunc(namespaceResourceMapper)
@@ -1106,7 +983,7 @@
 
 // triggerRollout will trigger a rollout of a Kubernetes resource specified as
 // obj. It currently supports Deployment and StatefulSet resources.
-func (r *ArgoCDReconciler) triggerRollout(obj interface{}, key string) error {
+func (r *ReconcileArgoCD) triggerRollout(obj interface{}, key string) error {
 	switch res := obj.(type) {
 	case *appsv1.Deployment:
 		return r.triggerDeploymentRollout(res, key)
@@ -1117,39 +994,6 @@
 	}
 }
 
-<<<<<<< HEAD
-func allowedNamespace(current string, namespaces string) bool {
-
-	clusterConfigNamespaces := util.SplitList(namespaces)
-	if len(clusterConfigNamespaces) > 0 {
-		if clusterConfigNamespaces[0] == "*" {
-			return true
-		}
-
-		for _, n := range clusterConfigNamespaces {
-			if n == current {
-				return true
-			}
-		}
-	}
-	return false
-}
-
-// DeprecationEventEmissionStatus is meant to track which deprecation events have been emitted already. This is temporary and can be removed in v0.0.6 once we have provided enough
-// deprecation notice
-type DeprecationEventEmissionStatus struct {
-	SSOSpecDeprecationWarningEmitted    bool
-	DexSpecDeprecationWarningEmitted    bool
-	DisableDexDeprecationWarningEmitted bool
-}
-
-// DeprecationEventEmissionTracker map stores the namespace containing ArgoCD instance as key and DeprecationEventEmissionStatus as value,
-// where DeprecationEventEmissionStatus tracks the events that have been emitted for the instance in the particular namespace.
-// This is temporary and can be removed in v0.0.6 when we remove the deprecated fields.
-var DeprecationEventEmissionTracker = make(map[string]DeprecationEventEmissionStatus)
-
-=======
->>>>>>> aa399a55
 func namespaceFilterPredicate() predicate.Predicate {
 	return predicate.Funcs{
 		UpdateFunc: func(e event.UpdateEvent) bool {
@@ -1160,7 +1004,7 @@
 			// Event is then handled by the reconciler, which would create appropriate RBACs.
 			if valNew, ok := e.ObjectNew.GetLabels()[common.ArgoCDArgoprojKeyManagedBy]; ok {
 				if valOld, ok := e.ObjectOld.GetLabels()[common.ArgoCDArgoprojKeyManagedBy]; ok && valOld != valNew {
-					k8sClient, err := util.GetK8sClient()
+					k8sClient, err := argoutil.GetK8sClient()
 					if err != nil {
 						return false
 					}
@@ -1182,7 +1026,7 @@
 			// This checks if the old meta had the label, if it did, delete the RBACs for the namespace
 			// which were created when the label was added to the namespace.
 			if ns, ok := e.ObjectOld.GetLabels()[common.ArgoCDArgoprojKeyManagedBy]; ok && ns != "" {
-				k8sClient, err := util.GetK8sClient()
+				k8sClient, err := argoutil.GetK8sClient()
 				if err != nil {
 					return false
 				}
@@ -1204,7 +1048,7 @@
 		},
 		DeleteFunc: func(e event.DeleteEvent) bool {
 			if ns, ok := e.Object.GetLabels()[common.ArgoCDArgoprojKeyManagedBy]; ok && ns != "" {
-				k8sClient, err := util.GetK8sClient()
+				k8sClient, err := argoutil.GetK8sClient()
 
 				if err != nil {
 					return false
@@ -1302,13 +1146,9 @@
 
 // removeUnmanagedSourceNamespaceResources cleansup resources from SourceNamespaces if namespace is not managed by argocd instance.
 // It also removes the managed-by-cluster-argocd label from the namespace
-func (r *ArgoCDReconciler) removeUnmanagedSourceNamespaceResources(cr *argoproj.ArgoCD) error {
-
-<<<<<<< HEAD
-	for ns, _ := range r.AppManagedNamespaces {
-=======
+func (r *ReconcileArgoCD) removeUnmanagedSourceNamespaceResources(cr *argoproj.ArgoCD) error {
+
 	for ns := range r.ManagedSourceNamespaces {
->>>>>>> aa399a55
 		managedNamespace := false
 		if cr.GetDeletionTimestamp() == nil {
 			for _, namespace := range cr.Spec.SourceNamespaces {
@@ -1324,13 +1164,13 @@
 				log.Error(err, fmt.Sprintf("error cleaning up resources for namespace %s", ns))
 				continue
 			}
-			delete(r.AppManagedNamespaces, ns)
+			delete(r.ManagedSourceNamespaces, ns)
 		}
 	}
 	return nil
 }
 
-func (r *ArgoCDReconciler) cleanupUnmanagedSourceNamespaceResources(cr *argoproj.ArgoCD, ns string) error {
+func (r *ReconcileArgoCD) cleanupUnmanagedSourceNamespaceResources(cr *argoproj.ArgoCD, ns string) error {
 	namespace := corev1.Namespace{}
 	if err := r.Client.Get(context.TODO(), types.NamespacedName{Name: ns}, &namespace); err != nil {
 		if !errors.IsNotFound(err) {
