// Copyright 2019 ArgoCD Operator Developers
//
// Licensed under the Apache License, Version 2.0 (the "License");
// you may not use this file except in compliance with the License.
// You may obtain a copy of the License at
//
// 	http://www.apache.org/licenses/LICENSE-2.0
//
// Unless required by applicable law or agreed to in writing, software
// distributed under the License is distributed on an "AS IS" BASIS,
// WITHOUT WARRANTIES OR CONDITIONS OF ANY KIND, either express or implied.
// See the License for the specific language governing permissions and
// limitations under the License.

package argocd

import (
	"context"
	"fmt"
	"os"
	"reflect"
	"sort"
	"strconv"
	"strings"

	"sigs.k8s.io/controller-runtime/pkg/builder"

<<<<<<< HEAD
	argoproj "github.com/argoproj-labs/argocd-operator/api/v1alpha1"
	argoprojv1a1 "github.com/argoproj-labs/argocd-operator/api/v1alpha1"
=======
	"gopkg.in/yaml.v2"

	argoproj "github.com/argoproj-labs/argocd-operator/api/v1beta1"
>>>>>>> 75d6cf4d
	"github.com/argoproj-labs/argocd-operator/common"
	util "github.com/argoproj-labs/argocd-operator/pkg/util"
	"github.com/argoproj-labs/argocd-operator/pkg/workloads"

	monitoringv1 "github.com/coreos/prometheus-operator/pkg/apis/monitoring/v1"
	oappsv1 "github.com/openshift/api/apps/v1"
	routev1 "github.com/openshift/api/route/v1"
	"github.com/sethvargo/go-password/password"
	appsv1 "k8s.io/api/apps/v1"
	corev1 "k8s.io/api/core/v1"
	networkingv1 "k8s.io/api/networking/v1"
	v1 "k8s.io/api/rbac/v1"
	"k8s.io/apimachinery/pkg/api/errors"
	apierrors "k8s.io/apimachinery/pkg/api/errors"
	"k8s.io/apimachinery/pkg/api/resource"
	metav1 "k8s.io/apimachinery/pkg/apis/meta/v1"
	"k8s.io/apimachinery/pkg/labels"
	"k8s.io/apimachinery/pkg/selection"
	"k8s.io/apimachinery/pkg/types"
	"k8s.io/client-go/kubernetes"
	"sigs.k8s.io/controller-runtime/pkg/client"
	"sigs.k8s.io/controller-runtime/pkg/event"
	"sigs.k8s.io/controller-runtime/pkg/handler"
	"sigs.k8s.io/controller-runtime/pkg/predicate"
	"sigs.k8s.io/controller-runtime/pkg/source"
)

// generateArgoAdminPassword will generate and return the admin password for Argo CD.
func generateArgoAdminPassword() ([]byte, error) {
	pass, err := password.Generate(
		common.ArgoCDDefaultAdminPasswordLength,
		common.ArgoCDDefaultAdminPasswordNumDigits,
		common.ArgoCDDefaultAdminPasswordNumSymbols,
		false, false)

	return []byte(pass), err
}

// generateArgoServerKey will generate and return the server signature key for session validation.
func generateArgoServerSessionKey() ([]byte, error) {
	pass, err := password.Generate(
		common.ArgoCDDefaultServerSessionKeyLength,
		common.ArgoCDDefaultServerSessionKeyNumDigits,
		common.ArgoCDDefaultServerSessionKeyNumSymbols,
		false, false)

	return []byte(pass), err
}

// getArgoApplicationControllerResources will return the ResourceRequirements for the Argo CD application controller container.
func getArgoApplicationControllerResources(cr *argoproj.ArgoCD) corev1.ResourceRequirements {
	resources := corev1.ResourceRequirements{}

	// Allow override of resource requirements from CR
	if cr.Spec.Controller.Resources != nil {
		resources = *cr.Spec.Controller.Resources
	}

	return resources
}

// getArgoApplicationControllerCommand will return the command for the ArgoCD Application Controller component.
func getArgoApplicationControllerCommand(cr *argoproj.ArgoCD, useTLSForRedis bool) []string {
	cmd := []string{
		"argocd-application-controller",
		"--operation-processors", fmt.Sprint(getArgoServerOperationProcessors(cr)),
		"--redis", getRedisServerAddress(cr),
	}

	if useTLSForRedis {
		cmd = append(cmd, "--redis-use-tls")
		if isRedisTLSVerificationDisabled(cr) {
			cmd = append(cmd, "--redis-insecure-skip-tls-verify")
		} else {
			cmd = append(cmd, "--redis-ca-certificate", "/app/config/controller/tls/redis/tls.crt")
		}
	}

	cmd = append(cmd, "--repo-server", getRepoServerAddress(cr))
	cmd = append(cmd, "--status-processors", fmt.Sprint(getArgoServerStatusProcessors(cr)))
	cmd = append(cmd, "--kubectl-parallelism-limit", fmt.Sprint(getArgoControllerParellismLimit(cr)))

	if cr.Spec.SourceNamespaces != nil && len(cr.Spec.SourceNamespaces) > 0 {
		cmd = append(cmd, "--application-namespaces", fmt.Sprint(strings.Join(cr.Spec.SourceNamespaces, ",")))
	}

	cmd = append(cmd, "--loglevel")
	cmd = append(cmd, util.GetLogLevel(cr.Spec.Controller.LogLevel))

	cmd = append(cmd, "--logformat")
	cmd = append(cmd, util.GetLogFormat(cr.Spec.Controller.LogFormat))

	return cmd
}

// getArgoContainerImage will return the container image for ArgoCD.
func getArgoContainerImage(cr *argoproj.ArgoCD) string {
	defaultTag, defaultImg := false, false
	img := cr.Spec.Image
	if img == "" {
		img = common.ArgoCDDefaultArgoImage
		defaultImg = true
	}

	tag := cr.Spec.Version
	if tag == "" {
		tag = common.ArgoCDDefaultArgoVersion
		defaultTag = true
	}
	if e := os.Getenv(common.ArgoCDImageEnvVar); e != "" && (defaultTag && defaultImg) {
		return e
	}

	return util.CombineImageTag(img, tag)
}

// getRepoServerContainerImage will return the container image for the Repo server.
//
// There are three possible options for configuring the image, and this is the
// order of preference.
//
// 1. from the Spec, the spec.repo field has an image and version to use for
// generating an image reference.
// 2. from the Environment, this looks for the `ARGOCD_REPOSERVER_IMAGE` field and uses
// that if the spec is not configured.
// 3. the default is configured in common.ArgoCDDefaultRepoServerVersion and
// common.ArgoCDDefaultRepoServerImage.
func getRepoServerContainerImage(cr *argoproj.ArgoCD) string {
	defaultImg, defaultTag := false, false
	img := cr.Spec.Repo.Image
	if img == "" {
		img = common.ArgoCDDefaultArgoImage
		defaultImg = true
	}

	tag := cr.Spec.Repo.Version
	if tag == "" {
		tag = common.ArgoCDDefaultArgoVersion
		defaultTag = true
	}
	if e := os.Getenv(common.ArgoCDImageEnvVar); e != "" && (defaultTag && defaultImg) {
		return e
	}
	return util.CombineImageTag(img, tag)
}

// getArgoRepoResources will return the ResourceRequirements for the Argo CD Repo server container.
func getArgoRepoResources(cr *argoproj.ArgoCD) corev1.ResourceRequirements {
	resources := corev1.ResourceRequirements{}

	// Allow override of resource requirements from CR
	if cr.Spec.Repo.Resources != nil {
		resources = *cr.Spec.Repo.Resources
	}

	return resources
}

// getArgoServerInsecure returns the insecure value for the ArgoCD Server component.
func getArgoServerInsecure(cr *argoproj.ArgoCD) bool {
	return cr.Spec.Server.Insecure
}

func isRepoServerTLSVerificationRequested(cr *argoproj.ArgoCD) bool {
	return cr.Spec.Repo.VerifyTLS
}

func isRedisTLSVerificationDisabled(cr *argoproj.ArgoCD) bool {
	return cr.Spec.Redis.DisableTLSVerification
}

// getArgoServerGRPCHost will return the GRPC host for the given ArgoCD.
<<<<<<< HEAD
func getArgoServerGRPCHost(cr *argoprojv1a1.ArgoCD) string {
	host := util.NameWithSuffix(cr.Name, "grpc")
=======
func getArgoServerGRPCHost(cr *argoproj.ArgoCD) string {
	host := nameWithSuffix("grpc", cr)
>>>>>>> 75d6cf4d
	if len(cr.Spec.Server.GRPC.Host) > 0 {
		host = cr.Spec.Server.GRPC.Host
	}
	return host
}

// getArgoServerHost will return the host for the given ArgoCD.
func getArgoServerHost(cr *argoproj.ArgoCD) string {
	host := cr.Name
	if len(cr.Spec.Server.Host) > 0 {
		host = cr.Spec.Server.Host
	}
	return host
}

// getArgoServerResources will return the ResourceRequirements for the Argo CD server container.
func getArgoServerResources(cr *argoproj.ArgoCD) corev1.ResourceRequirements {
	resources := corev1.ResourceRequirements{}

	if cr.Spec.Server.Autoscale.Enabled {
		resources = corev1.ResourceRequirements{
			Limits: corev1.ResourceList{
				corev1.ResourceCPU:    resource.MustParse(common.ArgoCDDefaultServerResourceLimitCPU),
				corev1.ResourceMemory: resource.MustParse(common.ArgoCDDefaultServerResourceLimitMemory),
			},
			Requests: corev1.ResourceList{
				corev1.ResourceCPU:    resource.MustParse(common.ArgoCDDefaultServerResourceRequestCPU),
				corev1.ResourceMemory: resource.MustParse(common.ArgoCDDefaultServerResourceRequestMemory),
			},
		}
	}

	// Allow override of resource requirements from CR
	if cr.Spec.Server.Resources != nil {
		resources = *cr.Spec.Server.Resources
	}

	return resources
}

// getArgoServerURI will return the URI for the ArgoCD server.
// The hostname for argocd-server is from the route, ingress, an external hostname or service name in that order.
<<<<<<< HEAD
func (r *ArgoCDReconciler) getArgoServerURI(cr *argoprojv1a1.ArgoCD) string {
	host := util.NameWithSuffix(cr.Name, "server") // Default to service name
=======
func (r *ReconcileArgoCD) getArgoServerURI(cr *argoproj.ArgoCD) string {
	host := nameWithSuffix("server", cr) // Default to service name
>>>>>>> 75d6cf4d

	// Use the external hostname provided by the user
	if cr.Spec.Server.Host != "" {
		host = cr.Spec.Server.Host
	}

	// Use Ingress host if enabled
	if cr.Spec.Server.Ingress.Enabled {
		ing := newIngressWithSuffix("server", cr)
		if util.IsObjectFound(r.Client, cr.Namespace, ing.Name, ing) {
			host = ing.Spec.Rules[0].Host
		}
	}

	// Use Route host if available, override Ingress if both exist
	if IsRouteAPIAvailable() {
		route := newRouteWithSuffix("server", cr)
		if util.IsObjectFound(r.Client, cr.Namespace, route.Name, route) {
			host = route.Spec.Host
		}
	}

	return fmt.Sprintf("https://%s", host) // TODO: Safe to assume HTTPS here?
}

// getArgoServerOperationProcessors will return the numeric Operation Processors value for the ArgoCD Server.
func getArgoServerOperationProcessors(cr *argoproj.ArgoCD) int32 {
	op := common.ArgoCDDefaultServerOperationProcessors
	if cr.Spec.Controller.Processors.Operation > op {
		op = cr.Spec.Controller.Processors.Operation
	}
	return op
}

// getArgoServerStatusProcessors will return the numeric Status Processors value for the ArgoCD Server.
func getArgoServerStatusProcessors(cr *argoproj.ArgoCD) int32 {
	sp := common.ArgoCDDefaultServerStatusProcessors
	if cr.Spec.Controller.Processors.Status > sp {
		sp = cr.Spec.Controller.Processors.Status
	}
	return sp
}

// getArgoControllerParellismLimit returns the parallelism limit for the application controller
func getArgoControllerParellismLimit(cr *argoproj.ArgoCD) int32 {
	pl := common.ArgoCDDefaultControllerParallelismLimit
	if cr.Spec.Controller.ParallelismLimit > 0 {
		pl = cr.Spec.Controller.ParallelismLimit
	}
	return pl
}

// getGrafanaContainerImage will return the container image for the Grafana server.
func getGrafanaContainerImage(cr *argoproj.ArgoCD) string {
	defaultTag, defaultImg := false, false
	img := cr.Spec.Grafana.Image
	if img == "" {
		img = common.ArgoCDDefaultGrafanaImage
		defaultImg = true
	}

	tag := cr.Spec.Grafana.Version
	if tag == "" {
		tag = common.ArgoCDDefaultGrafanaVersion
		defaultTag = true
	}
	if e := os.Getenv(common.ArgoCDGrafanaImageEnvVar); e != "" && (defaultTag && defaultImg) {
		return e
	}
	return util.CombineImageTag(img, tag)
}

// getGrafanaResources will return the ResourceRequirements for the Grafana container.
func getGrafanaResources(cr *argoproj.ArgoCD) corev1.ResourceRequirements {
	resources := corev1.ResourceRequirements{}

	// Allow override of resource requirements from CR
	if cr.Spec.Grafana.Resources != nil {
		resources = *cr.Spec.Grafana.Resources
	}

	return resources
}

// getRedisConfigPath will return the path for the Redis configuration templates.
func getRedisConfigPath() string {
	path := os.Getenv("REDIS_CONFIG_PATH")
	if len(path) > 0 {
		return path
	}
	return common.ArgoCDDefaultRedisConfigPath
}

// getRedisInitScript will load the redis configuration from a template on disk for the given ArgoCD.
// If an error occurs, an empty string value will be returned.
func getRedisConf(useTLSForRedis bool) string {
	path := fmt.Sprintf("%s/redis.conf.tpl", getRedisConfigPath())
	params := map[string]string{
		"UseTLS": strconv.FormatBool(useTLSForRedis),
	}
	conf, err := util.LoadTemplateFile(path, params)
	if err != nil {
		log.Error(err, "unable to load redis configuration")
		return ""
	}
	return conf
}

// getRedisContainerImage will return the container image for the Redis server.
func getRedisContainerImage(cr *argoproj.ArgoCD) string {
	defaultImg, defaultTag := false, false
	img := cr.Spec.Redis.Image
	if img == "" {
		img = common.ArgoCDDefaultRedisImage
		defaultImg = true
	}
	tag := cr.Spec.Redis.Version
	if tag == "" {
		tag = common.ArgoCDDefaultRedisVersion
		defaultTag = true
	}
	if e := os.Getenv(common.ArgoCDRedisImageEnvVar); e != "" && (defaultTag && defaultImg) {
		return e
	}
	return util.CombineImageTag(img, tag)
}

// getRedisHAContainerImage will return the container image for the Redis server in HA mode.
func getRedisHAContainerImage(cr *argoproj.ArgoCD) string {
	defaultImg, defaultTag := false, false
	img := cr.Spec.Redis.Image
	if img == "" {
		img = common.ArgoCDDefaultRedisImage
		defaultImg = true
	}
	tag := cr.Spec.Redis.Version
	if tag == "" {
		tag = common.ArgoCDDefaultRedisVersionHA
		defaultTag = true
	}
	if e := os.Getenv(common.ArgoCDRedisHAImageEnvVar); e != "" && (defaultTag && defaultImg) {
		return e
	}
	return util.CombineImageTag(img, tag)
}

// getRedisHAProxyAddress will return the Redis HA Proxy service address for the given ArgoCD.
<<<<<<< HEAD
func getRedisHAProxyAddress(cr *argoprojv1a1.ArgoCD) string {
	return util.FqdnServiceRef(util.NameWithSuffix(cr.Name, "redis-ha-haproxy"), cr.Namespace, common.ArgoCDDefaultRedisPort)
=======
func getRedisHAProxyAddress(cr *argoproj.ArgoCD) string {
	return fqdnServiceRef("redis-ha-haproxy", common.ArgoCDDefaultRedisPort, cr)
>>>>>>> 75d6cf4d
}

// getRedisHAProxyContainerImage will return the container image for the Redis HA Proxy.
func getRedisHAProxyContainerImage(cr *argoproj.ArgoCD) string {
	defaultImg, defaultTag := false, false
	img := cr.Spec.HA.RedisProxyImage
	if len(img) <= 0 {
		img = common.ArgoCDDefaultRedisHAProxyImage
		defaultImg = true
	}

	tag := cr.Spec.HA.RedisProxyVersion
	if len(tag) <= 0 {
		tag = common.ArgoCDDefaultRedisHAProxyVersion
		defaultTag = true
	}

	if e := os.Getenv(common.ArgoCDRedisHAProxyImageEnvVar); e != "" && (defaultTag && defaultImg) {
		return e
	}

	return util.CombineImageTag(img, tag)
}

// getRedisInitScript will load the redis init script from a template on disk for the given ArgoCD.
// If an error occurs, an empty string value will be returned.
func getRedisInitScript(cr *argoproj.ArgoCD, useTLSForRedis bool) string {
	path := fmt.Sprintf("%s/init.sh.tpl", getRedisConfigPath())
	vars := map[string]string{
		"ServiceName": util.NameWithSuffix(cr.Name, "redis-ha"),
		"UseTLS":      strconv.FormatBool(useTLSForRedis),
	}

	script, err := util.LoadTemplateFile(path, vars)
	if err != nil {
		log.Error(err, "unable to load redis init-script")
		return ""
	}
	return script
}

// getRedisHAProxySConfig will load the Redis HA Proxy configuration from a template on disk for the given ArgoCD.
// If an error occurs, an empty string value will be returned.
func getRedisHAProxyConfig(cr *argoproj.ArgoCD, useTLSForRedis bool) string {
	path := fmt.Sprintf("%s/haproxy.cfg.tpl", getRedisConfigPath())
	vars := map[string]string{
		"ServiceName": util.NameWithSuffix(cr.Name, "redis-ha"),
		"UseTLS":      strconv.FormatBool(useTLSForRedis),
	}

	script, err := util.LoadTemplateFile(path, vars)
	if err != nil {
		log.Error(err, "unable to load redis haproxy configuration")
		return ""
	}
	return script
}

// getRedisHAProxyScript will load the Redis HA Proxy init script from a template on disk for the given ArgoCD.
// If an error occurs, an empty string value will be returned.
func getRedisHAProxyScript(cr *argoproj.ArgoCD) string {
	path := fmt.Sprintf("%s/haproxy_init.sh.tpl", getRedisConfigPath())
	vars := map[string]string{
		"ServiceName": util.NameWithSuffix(cr.Name, "redis-ha"),
	}

	script, err := util.LoadTemplateFile(path, vars)
	if err != nil {
		log.Error(err, "unable to load redis haproxy init script")
		return ""
	}
	return script
}

// getRedisResources will return the ResourceRequirements for the Redis container.
func getRedisResources(cr *argoproj.ArgoCD) corev1.ResourceRequirements {
	resources := corev1.ResourceRequirements{}

	// Allow override of resource requirements from CR
	if cr.Spec.Redis.Resources != nil {
		resources = *cr.Spec.Redis.Resources
	}

	return resources
}

// getRedisHAResources will return the ResourceRequirements for the Redis HA.
func getRedisHAResources(cr *argoproj.ArgoCD) corev1.ResourceRequirements {
	resources := corev1.ResourceRequirements{}

	// Allow override of resource requirements from CR
	if cr.Spec.HA.Resources != nil {
		resources = *cr.Spec.HA.Resources
	}

	return resources
}

// getRedisSentinelConf will load the redis sentinel configuration from a template on disk for the given ArgoCD.
// If an error occurs, an empty string value will be returned.
func getRedisSentinelConf(useTLSForRedis bool) string {
	path := fmt.Sprintf("%s/sentinel.conf.tpl", getRedisConfigPath())
	params := map[string]string{
		"UseTLS": strconv.FormatBool(useTLSForRedis),
	}
	conf, err := util.LoadTemplateFile(path, params)
	if err != nil {
		log.Error(err, "unable to load redis sentinel configuration")
		return ""
	}
	return conf
}

// getRedisLivenessScript will load the redis liveness script from a template on disk for the given ArgoCD.
// If an error occurs, an empty string value will be returned.
func getRedisLivenessScript(useTLSForRedis bool) string {
	path := fmt.Sprintf("%s/redis_liveness.sh.tpl", getRedisConfigPath())
	params := map[string]string{
		"UseTLS": strconv.FormatBool(useTLSForRedis),
	}
	conf, err := util.LoadTemplateFile(path, params)
	if err != nil {
		log.Error(err, "unable to load redis liveness script")
		return ""
	}
	return conf
}

// getRedisReadinessScript will load the redis readiness script from a template on disk for the given ArgoCD.
// If an error occurs, an empty string value will be returned.
func getRedisReadinessScript(useTLSForRedis bool) string {
	path := fmt.Sprintf("%s/redis_readiness.sh.tpl", getRedisConfigPath())
	params := map[string]string{
		"UseTLS": strconv.FormatBool(useTLSForRedis),
	}
	conf, err := util.LoadTemplateFile(path, params)
	if err != nil {
		log.Error(err, "unable to load redis readiness script")
		return ""
	}
	return conf
}

// getSentinelLivenessScript will load the redis liveness script from a template on disk for the given ArgoCD.
// If an error occurs, an empty string value will be returned.
func getSentinelLivenessScript(useTLSForRedis bool) string {
	path := fmt.Sprintf("%s/sentinel_liveness.sh.tpl", getRedisConfigPath())
	params := map[string]string{
		"UseTLS": strconv.FormatBool(useTLSForRedis),
	}
	conf, err := util.LoadTemplateFile(path, params)
	if err != nil {
		log.Error(err, "unable to load sentinel liveness script")
		return ""
	}
	return conf
}

// getRedisServerAddress will return the Redis service address for the given ArgoCD.
func getRedisServerAddress(cr *argoproj.ArgoCD) string {
	if cr.Spec.HA.Enabled {
		return getRedisHAProxyAddress(cr)
	}
<<<<<<< HEAD
	return util.FqdnServiceRef(
		util.NameWithSuffix(cr.Name, common.ArgoCDDefaultRedisSuffix), cr.Namespace, common.ArgoCDDefaultRedisPort)
}

// reconcileCertificateAuthority will reconcile all Certificate Authority resources.
func (r *ArgoCDReconciler) reconcileCertificateAuthority(cr *argoprojv1a1.ArgoCD) error {
=======
	return fqdnServiceRef(common.ArgoCDDefaultRedisSuffix, common.ArgoCDDefaultRedisPort, cr)
}

// loadTemplateFile will parse a template with the given path and execute it with the given params.
func loadTemplateFile(path string, params map[string]string) (string, error) {
	tmpl, err := template.ParseFiles(path)
	if err != nil {
		log.Error(err, "unable to parse template")
		return "", err
	}

	buf := new(bytes.Buffer)
	err = tmpl.Execute(buf, params)
	if err != nil {
		log.Error(err, "unable to execute template")
		return "", err
	}
	return buf.String(), nil
}

// nameWithSuffix will return a name based on the given ArgoCD. The given suffix is appended to the generated name.
// Example: Given an ArgoCD with the name "example-argocd", providing the suffix "foo" would result in the value of
// "example-argocd-foo" being returned.
func nameWithSuffix(suffix string, cr *argoproj.ArgoCD) string {
	return fmt.Sprintf("%s-%s", cr.Name, suffix)
}

// fqdnServiceRef will return the FQDN referencing a specific service name, as set up by the operator, with the
// given port.
func fqdnServiceRef(service string, port int, cr *argoproj.ArgoCD) string {
	return fmt.Sprintf("%s.%s.svc.cluster.local:%d", nameWithSuffix(service, cr), cr.Namespace, port)
}

// InspectCluster will verify the availability of extra features available to the cluster, such as Prometheus and
// OpenShift Routes.
func InspectCluster() error {
	if err := verifyPrometheusAPI(); err != nil {
		return err
	}

	if err := verifyRouteAPI(); err != nil {
		return err
	}

	if err := verifyTemplateAPI(); err != nil {
		return err
	}

	if err := verifyVersionAPI(); err != nil {
		return err
	}
	return nil
}

// reconcileCertificateAuthority will reconcile all Certificate Authority resources.
func (r *ReconcileArgoCD) reconcileCertificateAuthority(cr *argoproj.ArgoCD) error {
>>>>>>> 75d6cf4d
	log.Info("reconciling CA secret")
	if err := r.reconcileClusterCASecret(cr); err != nil {
		return err
	}

	log.Info("reconciling CA config map")
	if err := r.reconcileCAConfigMap(cr); err != nil {
		return err
	}
	return nil
}

<<<<<<< HEAD
func (r *ArgoCDReconciler) redisShouldUseTLS(cr *argoprojv1a1.ArgoCD) bool {
=======
func (r *ReconcileArgoCD) redisShouldUseTLS(cr *argoproj.ArgoCD) bool {
>>>>>>> 75d6cf4d
	var tlsSecretObj corev1.Secret
	tlsSecretName := types.NamespacedName{Namespace: cr.Namespace, Name: common.ArgoCDRedisServerTLSSecretName}
	err := r.Client.Get(context.TODO(), tlsSecretName, &tlsSecretObj)
	if err != nil {
		if !apierrors.IsNotFound(err) {
			log.Error(err, "error looking up redis tls secret")
		}
		return false
	}

	secretOwnerRefs := tlsSecretObj.GetOwnerReferences()
	if len(secretOwnerRefs) > 0 {
		// OpenShift service CA makes the owner reference for the TLS secret to the
		// service, which in turn is owned by the controller. This method performs
		// a lookup of the controller through the intermediate owning service.
		for _, secretOwner := range secretOwnerRefs {
			if isOwnerOfInterest(secretOwner) {
				key := client.ObjectKey{Name: secretOwner.Name, Namespace: tlsSecretObj.GetNamespace()}
				svc := &corev1.Service{}

				// Get the owning object of the secret
				err := r.Client.Get(context.TODO(), key, svc)
				if err != nil {
					log.Error(err, fmt.Sprintf("could not get owner of secret %s", tlsSecretObj.GetName()))
					return false
				}

				// If there's an object of kind ArgoCD in the owner's list,
				// this will be our reconciled object.
				serviceOwnerRefs := svc.GetOwnerReferences()
				for _, serviceOwner := range serviceOwnerRefs {
					if serviceOwner.Kind == "ArgoCD" {
						return true
					}
				}
			}
		}
	} else {
		// For secrets without owner (i.e. manually created), we apply some
		// heuristics. This may not be as accurate (e.g. if the user made a
		// typo in the resource's name), but should be good enough for now.
		if _, ok := tlsSecretObj.Annotations[common.ArgoCDArgoprojKeyName]; ok {
			return true
		}
	}
	return false
}

// reconcileResources will reconcile common ArgoCD resources.
<<<<<<< HEAD
func (r *ArgoCDReconciler) reconcileResources(cr *argoprojv1a1.ArgoCD) error {
=======
func (r *ReconcileArgoCD) reconcileResources(cr *argoproj.ArgoCD) error {
>>>>>>> 75d6cf4d

	// we reconcile SSO first so that we can catch and throw errors for any illegal SSO configurations right away, and return control from here
	// preventing dex resources from getting created anyway through the other function calls, effectively bypassing the SSO checks
	log.Info("reconciling SSO")
	if err := r.reconcileSSO(cr); err != nil {
		log.Info(err.Error())
	}

	log.Info("reconciling status")
	if err := r.reconcileStatus(cr); err != nil {
		log.Info(err.Error())
	}

	log.Info("reconciling roles")
	if err := r.reconcileRoles(cr); err != nil {
		log.Info(err.Error())
		return err
	}

	log.Info("reconciling rolebindings")
	if err := r.reconcileRoleBindings(cr); err != nil {
		log.Info(err.Error())
		return err
	}

	log.Info("reconciling service accounts")
	if err := r.reconcileServiceAccounts(cr); err != nil {
		log.Info(err.Error())
		return err
	}

	log.Info("reconciling certificate authority")
	if err := r.reconcileCertificateAuthority(cr); err != nil {
		return err
	}

	log.Info("reconciling secrets")
	if err := r.reconcileSecrets(cr); err != nil {
		return err
	}

	useTLSForRedis := r.redisShouldUseTLS(cr)

	log.Info("reconciling config maps")
	if err := r.reconcileConfigMaps(cr, useTLSForRedis); err != nil {
		return err
	}

	log.Info("reconciling services")
	if err := r.reconcileServices(cr); err != nil {
		return err
	}

	log.Info("reconciling deployments")
	if err := r.reconcileDeployments(cr, useTLSForRedis); err != nil {
		return err
	}

	log.Info("reconciling statefulsets")
	if err := r.reconcileStatefulSets(cr, useTLSForRedis); err != nil {
		return err
	}

	log.Info("reconciling autoscalers")
	if err := r.reconcileAutoscalers(cr); err != nil {
		return err
	}

	log.Info("reconciling ingresses")
	if err := r.reconcileIngresses(cr); err != nil {
		return err
	}

	if IsRouteAPIAvailable() {
		log.Info("reconciling routes")
		if err := r.reconcileRoutes(cr); err != nil {
			return err
		}
	}

	if IsPrometheusAPIAvailable() {
		log.Info("reconciling prometheus")
		if err := r.reconcilePrometheus(cr); err != nil {
			return err
		}

		// Reconciles prometheusRule created to alert based on argo-cd workload status
		if err := r.reconcilePrometheusRule(cr); err != nil {
			return err
		}

		if err := r.reconcileMetricsServiceMonitor(cr); err != nil {
			return err
		}

		if err := r.reconcileRepoServerServiceMonitor(cr); err != nil {
			return err
		}

		if err := r.reconcileServerMetricsServiceMonitor(cr); err != nil {
			return err
		}
	}

	if cr.Spec.ApplicationSet != nil {
		log.Info("reconciling ApplicationSet controller")
		if err := r.reconcileApplicationSetController(cr); err != nil {
			return err
		}
	}

	if cr.Spec.Notifications.Enabled {
		log.Info("reconciling Notifications controller")
		if err := r.NotificationsController.Reconcile(); err != nil {
			return err
		}
	}

	if err := r.reconcileRepoServerTLSSecret(cr); err != nil {
		return err
	}

	if err := r.reconcileRedisTLSSecret(cr, useTLSForRedis); err != nil {
		return err
	}

	return nil
}

<<<<<<< HEAD
func (r *ArgoCDReconciler) deleteClusterResources(cr *argoprojv1a1.ArgoCD) error {
=======
func (r *ReconcileArgoCD) deleteClusterResources(cr *argoproj.ArgoCD) error {
>>>>>>> 75d6cf4d
	selector, err := argocdInstanceSelector(cr.Name)
	if err != nil {
		return err
	}

	clusterRoleList := &v1.ClusterRoleList{}
	if err := util.FilterObjectsBySelector(r.Client, clusterRoleList, selector); err != nil {
		return fmt.Errorf("failed to filter ClusterRoles for %s: %w", cr.Name, err)
	}

	if err := deleteClusterRoles(r.Client, clusterRoleList); err != nil {
		return err
	}

	clusterBindingsList := &v1.ClusterRoleBindingList{}
	if err := util.FilterObjectsBySelector(r.Client, clusterBindingsList, selector); err != nil {
		return fmt.Errorf("failed to filter ClusterRoleBindings for %s: %w", cr.Name, err)
	}

	if err := deleteClusterRoleBindings(r.Client, clusterBindingsList); err != nil {
		return err
	}

	return nil
}

func (r *ArgoCDReconciler) removeManagedByLabelFromNamespaces(namespace string) error {
	nsList := &corev1.NamespaceList{}
	listOption := client.MatchingLabels{
		common.ArgoCDArgoprojKeyManagedBy: namespace,
	}
	if err := r.Client.List(context.TODO(), nsList, listOption); err != nil {
		return err
	}

	nsList.Items = append(nsList.Items, corev1.Namespace{ObjectMeta: metav1.ObjectMeta{Name: namespace}})
	for _, n := range nsList.Items {
		ns := &corev1.Namespace{}
		if err := r.Client.Get(context.TODO(), types.NamespacedName{Name: n.Name}, ns); err != nil {
			return err
		}

		if ns.Labels == nil {
			continue
		}

		if n, ok := ns.Labels[common.ArgoCDArgoprojKeyManagedBy]; !ok || n != namespace {
			continue
		}
		delete(ns.Labels, common.ArgoCDArgoprojKeyManagedBy)
		if err := r.Client.Update(context.TODO(), ns); err != nil {
			log.Error(err, fmt.Sprintf("failed to remove label from namespace [%s]", ns.Name))
		}
	}
	return nil
}

func argocdInstanceSelector(name string) (labels.Selector, error) {
	selector := labels.NewSelector()
	requirement, err := labels.NewRequirement(common.AppK8sKeyInstance, selection.Equals, []string{name})
	if err != nil {
		return nil, fmt.Errorf("failed to create a requirement for %w", err)
	}
	return selector.Add(*requirement), nil
}

<<<<<<< HEAD
func (r *ArgoCDReconciler) removeDeletionFinalizer(argocd *argoprojv1a1.ArgoCD) error {
	argocd.Finalizers = util.RemoveString(argocd.GetFinalizers(), common.ArgoprojKeyFinalizer)
=======
func (r *ReconcileArgoCD) removeDeletionFinalizer(argocd *argoproj.ArgoCD) error {
	argocd.Finalizers = removeString(argocd.GetFinalizers(), common.ArgoCDDeletionFinalizer)
>>>>>>> 75d6cf4d
	if err := r.Client.Update(context.TODO(), argocd); err != nil {
		return fmt.Errorf("failed to remove deletion finalizer from %s: %w", argocd.Name, err)
	}
	return nil
}

<<<<<<< HEAD
func (r *ArgoCDReconciler) addDeletionFinalizer(argocd *argoprojv1a1.ArgoCD) error {
	argocd.Finalizers = append(argocd.Finalizers, common.ArgoprojKeyFinalizer)
=======
func (r *ReconcileArgoCD) addDeletionFinalizer(argocd *argoproj.ArgoCD) error {
	argocd.Finalizers = append(argocd.Finalizers, common.ArgoCDDeletionFinalizer)
>>>>>>> 75d6cf4d
	if err := r.Client.Update(context.TODO(), argocd); err != nil {
		return fmt.Errorf("failed to add deletion finalizer for %s: %w", argocd.Name, err)
	}
	return nil
}

// setResourceWatches will register Watches for each of the supported Resources.
<<<<<<< HEAD
func (r *ArgoCDReconciler) setResourceWatches(bldr *builder.Builder, clusterResourceMapper, tlsSecretMapper, namespaceResourceMapper, clusterSecretResourceMapper handler.MapFunc) *builder.Builder {
=======
func (r *ReconcileArgoCD) setResourceWatches(bldr *builder.Builder, clusterResourceMapper, tlsSecretMapper, namespaceResourceMapper, clusterSecretResourceMapper, applicationSetGitlabSCMTLSConfigMapMapper handler.MapFunc) *builder.Builder {
>>>>>>> 75d6cf4d

	deploymentConfigPred := predicate.Funcs{
		UpdateFunc: func(e event.UpdateEvent) bool {
			// Ignore updates to CR status in which case metadata.Generation does not change
			var count int32 = 1
			newDC, ok := e.ObjectNew.(*oappsv1.DeploymentConfig)
			if !ok {
				return false
			}
			oldDC, ok := e.ObjectOld.(*oappsv1.DeploymentConfig)
			if !ok {
				return false
			}
			if newDC.Name == defaultKeycloakIdentifier {
				if newDC.Status.AvailableReplicas == count {
					return true
				}
				if newDC.Status.AvailableReplicas == int32(0) &&
					!reflect.DeepEqual(oldDC.Status.AvailableReplicas, newDC.Status.AvailableReplicas) {
					// Handle the deletion of keycloak pod.
					log.Info(fmt.Sprintf("Handle the pod deletion event for keycloak deployment config %s in namespace %s",
						newDC.Name, newDC.Namespace))
					err := handleKeycloakPodDeletion(newDC)
					if err != nil {
						log.Error(err, fmt.Sprintf("Failed to update Deployment Config %s for keycloak pod deletion in namespace %s",
							newDC.Name, newDC.Namespace))
					}
				}
			}
			return false
		},
	}

	deleteSSOPred := predicate.Funcs{
		UpdateFunc: func(e event.UpdateEvent) bool {
			newCR, ok := e.ObjectNew.(*argoproj.ArgoCD)
			if !ok {
				return false
			}
			oldCR, ok := e.ObjectOld.(*argoproj.ArgoCD)
			if !ok {
				return false
			}

			// Handle deletion of SSO from Argo CD custom resource
			if !reflect.DeepEqual(oldCR.Spec.SSO, newCR.Spec.SSO) && newCR.Spec.SSO == nil {
				err := r.deleteSSOConfiguration(newCR, oldCR)
				if err != nil {
					log.Error(err, fmt.Sprintf("Failed to delete SSO Configuration for ArgoCD %s in namespace %s",
						newCR.Name, newCR.Namespace))
				}
			}

			// Trigger reconciliation of SSO on update event
			if !reflect.DeepEqual(oldCR.Spec.SSO, newCR.Spec.SSO) && newCR.Spec.SSO != nil && oldCR.Spec.SSO != nil {
				err := r.reconcileSSO(newCR)
				if err != nil {
					log.Error(err, fmt.Sprintf("Failed to update existing SSO Configuration for ArgoCD %s in namespace %s",
						newCR.Name, newCR.Namespace))
				}
			}
			return true
		},
	}

	// Add new predicate to delete Notifications Resources. The predicate watches the Argo CD CR for changes to the `.spec.Notifications.Enabled`
	// field. When a change is detected that results in notifications being disabled, we trigger deletion of notifications resources
	deleteNotificationsPred := predicate.Funcs{
		UpdateFunc: func(e event.UpdateEvent) bool {
			newCR, ok := e.ObjectNew.(*argoproj.ArgoCD)
			if !ok {
				return false
			}
			oldCR, ok := e.ObjectOld.(*argoproj.ArgoCD)
			if !ok {
				return false
			}
			if oldCR.Spec.Notifications.Enabled && !newCR.Spec.Notifications.Enabled {
				// err := r.NotificationsController.DeleteResources(newCR)
				// if err != nil {
				// 	log.Error(err, fmt.Sprintf("Failed to delete notifications controller resources for ArgoCD %s in namespace %s",
				// 		newCR.Name, newCR.Namespace))
				// }
			}
			return true
		},
	}

	// Watch for changes to primary resource ArgoCD
	bldr.For(&argoproj.ArgoCD{}, builder.WithPredicates(deleteSSOPred, deleteNotificationsPred))

	// Watch for changes to ConfigMap sub-resources owned by ArgoCD instances.
	bldr.Owns(&corev1.ConfigMap{})

	// Watch for changes to Secret sub-resources owned by ArgoCD instances.
	bldr.Owns(&corev1.Secret{})

	// Watch for changes to Service sub-resources owned by ArgoCD instances.
	bldr.Owns(&corev1.Service{})

	// Watch for changes to Deployment sub-resources owned by ArgoCD instances.
	bldr.Owns(&appsv1.Deployment{})

	// Watch for changes to Ingress sub-resources owned by ArgoCD instances.
	bldr.Owns(&networkingv1.Ingress{})

	bldr.Owns(&v1.Role{})

	bldr.Owns(&v1.RoleBinding{})

	clusterResourceHandler := handler.EnqueueRequestsFromMapFunc(clusterResourceMapper)

	clusterSecretResourceHandler := handler.EnqueueRequestsFromMapFunc(clusterSecretResourceMapper)

	appSetGitlabSCMTLSConfigMapHandler := handler.EnqueueRequestsFromMapFunc(applicationSetGitlabSCMTLSConfigMapMapper)

	tlsSecretHandler := handler.EnqueueRequestsFromMapFunc(tlsSecretMapper)

	bldr.Watches(&source.Kind{Type: &v1.ClusterRoleBinding{}}, clusterResourceHandler)

	bldr.Watches(&source.Kind{Type: &v1.ClusterRole{}}, clusterResourceHandler)

	bldr.Watches(&source.Kind{Type: &corev1.ConfigMap{ObjectMeta: metav1.ObjectMeta{
		Name: common.ArgoCDAppSetGitlabSCMTLSCertsConfigMapName,
	}}}, appSetGitlabSCMTLSConfigMapHandler)

	// Watch for secrets of type TLS that might be created by external processes
	bldr.Watches(&source.Kind{Type: &corev1.Secret{Type: corev1.SecretTypeTLS}}, tlsSecretHandler)

	// Watch for cluster secrets added to the argocd instance
	bldr.Watches(&source.Kind{Type: &corev1.Secret{ObjectMeta: metav1.ObjectMeta{
		Labels: map[string]string{
			common.ArgoCDArgoprojKeyManagedByClusterArgoCD: "cluster",
		}}}}, clusterSecretResourceHandler)

	// Watch for changes to Secret sub-resources owned by ArgoCD instances.
	bldr.Owns(&appsv1.StatefulSet{})

	// Inspect cluster to verify availability of extra features
	// This sets the flags that are used in subsequent checks
	InspectCluster()

	if IsRouteAPIAvailable() {
		// Watch OpenShift Route sub-resources owned by ArgoCD instances.
		bldr.Owns(&routev1.Route{})
	}

	if IsPrometheusAPIAvailable() {
		// Watch Prometheus sub-resources owned by ArgoCD instances.
		bldr.Owns(&monitoringv1.Prometheus{})

		// Watch Prometheus ServiceMonitor sub-resources owned by ArgoCD instances.
		bldr.Owns(&monitoringv1.ServiceMonitor{})
	}

	if workloads.IsTemplateAPIAvailable() {
		// Watch for the changes to Deployment Config
		bldr.Watches(&source.Kind{Type: &oappsv1.DeploymentConfig{}}, &handler.EnqueueRequestForOwner{
			IsController: true,
			OwnerType:    &argoproj.ArgoCD{},
		},
			builder.WithPredicates(deploymentConfigPred))
	}

	namespaceHandler := handler.EnqueueRequestsFromMapFunc(namespaceResourceMapper)

	bldr.Watches(&source.Kind{Type: &corev1.Namespace{}}, namespaceHandler, builder.WithPredicates(namespaceFilterPredicate()))

	return bldr
}

// triggerRollout will trigger a rollout of a Kubernetes resource specified as
// obj. It currently supports Deployment and StatefulSet resources.
func (r *ArgoCDReconciler) triggerRollout(obj interface{}, key string) error {
	switch res := obj.(type) {
	case *appsv1.Deployment:
		return r.triggerDeploymentRollout(res, key)
	case *appsv1.StatefulSet:
		return r.triggerStatefulSetRollout(res, key)
	default:
		return fmt.Errorf("resource of unknown type %T, cannot trigger rollout", res)
	}
}

func allowedNamespace(current string, namespaces string) bool {

	clusterConfigNamespaces := util.SplitList(namespaces)
	if len(clusterConfigNamespaces) > 0 {
		if clusterConfigNamespaces[0] == "*" {
			return true
		}

		for _, n := range clusterConfigNamespaces {
			if n == current {
				return true
			}
		}
	}
	return false
}

// DeprecationEventEmissionStatus is meant to track which deprecation events have been emitted already. This is temporary and can be removed in v0.0.6 once we have provided enough
// deprecation notice
type DeprecationEventEmissionStatus struct {
	SSOSpecDeprecationWarningEmitted    bool
	DexSpecDeprecationWarningEmitted    bool
	DisableDexDeprecationWarningEmitted bool
}

// DeprecationEventEmissionTracker map stores the namespace containing ArgoCD instance as key and DeprecationEventEmissionStatus as value,
// where DeprecationEventEmissionStatus tracks the events that have been emitted for the instance in the particular namespace.
// This is temporary and can be removed in v0.0.6 when we remove the deprecated fields.
var DeprecationEventEmissionTracker = make(map[string]DeprecationEventEmissionStatus)

func namespaceFilterPredicate() predicate.Predicate {
	return predicate.Funcs{
		UpdateFunc: func(e event.UpdateEvent) bool {
			// This checks if ArgoCDManagedByLabel exists in newMeta, if exists then -
			// 1. Check if oldMeta had the label or not? if no, return true
			// 2. if yes, check if the old and new values are different, if yes,
			// first deleteRBACs for the old value & return true.
			// Event is then handled by the reconciler, which would create appropriate RBACs.
			if valNew, ok := e.ObjectNew.GetLabels()[common.ArgoCDArgoprojKeyManagedBy]; ok {
				if valOld, ok := e.ObjectOld.GetLabels()[common.ArgoCDArgoprojKeyManagedBy]; ok && valOld != valNew {
					k8sClient, err := util.GetK8sClient()
					if err != nil {
						return false
					}
					if err := deleteRBACsForNamespace(e.ObjectOld.GetName(), k8sClient); err != nil {
						log.Error(err, fmt.Sprintf("failed to delete RBACs for namespace: %s", e.ObjectOld.GetName()))
					} else {
						log.Info(fmt.Sprintf("Successfully removed the RBACs for namespace: %s", e.ObjectOld.GetName()))
					}

					// Delete namespace from cluster secret of previously managing argocd instance
					if err = deleteManagedNamespaceFromClusterSecret(valOld, e.ObjectOld.GetName(), k8sClient); err != nil {
						log.Error(err, fmt.Sprintf("unable to delete namespace %s from cluster secret", e.ObjectOld.GetName()))
					} else {
						log.Info(fmt.Sprintf("Successfully deleted namespace %s from cluster secret", e.ObjectOld.GetName()))
					}
				}
				return true
			}
			// This checks if the old meta had the label, if it did, delete the RBACs for the namespace
			// which were created when the label was added to the namespace.
			if ns, ok := e.ObjectOld.GetLabels()[common.ArgoCDArgoprojKeyManagedBy]; ok && ns != "" {
				k8sClient, err := util.GetK8sClient()
				if err != nil {
					return false
				}
				if err := deleteRBACsForNamespace(e.ObjectOld.GetName(), k8sClient); err != nil {
					log.Error(err, fmt.Sprintf("failed to delete RBACs for namespace: %s", e.ObjectOld.GetName()))
				} else {
					log.Info(fmt.Sprintf("Successfully removed the RBACs for namespace: %s", e.ObjectOld.GetName()))
				}

				// Delete managed namespace from cluster secret
				if err = deleteManagedNamespaceFromClusterSecret(ns, e.ObjectOld.GetName(), k8sClient); err != nil {
					log.Error(err, fmt.Sprintf("unable to delete namespace %s from cluster secret", e.ObjectOld.GetName()))
				} else {
					log.Info(fmt.Sprintf("Successfully deleted namespace %s from cluster secret", e.ObjectOld.GetName()))
				}

			}
			return false
		},
		DeleteFunc: func(e event.DeleteEvent) bool {
			if ns, ok := e.Object.GetLabels()[common.ArgoCDArgoprojKeyManagedBy]; ok && ns != "" {
				k8sClient, err := util.GetK8sClient()

				if err != nil {
					return false
				}
				// Delete managed namespace from cluster secret
				err = deleteManagedNamespaceFromClusterSecret(ns, e.Object.GetName(), k8sClient)
				if err != nil {
					log.Error(err, fmt.Sprintf("unable to delete namespace %s from cluster secret", e.Object.GetName()))
				} else {
					log.Info(fmt.Sprintf("Successfully deleted namespace %s from cluster secret", e.Object.GetName()))
				}
			}

			// if a namespace is deleted, remove it from deprecationEventEmissionTracker (if exists) so that if a namespace with the same name
			// is created in the future and contains an Argo CD instance, it will be tracked appropriately
			if _, ok := DeprecationEventEmissionTracker[e.Object.GetName()]; ok {
				delete(DeprecationEventEmissionTracker, e.Object.GetName())
			}

			return false
		},
	}
}

// deleteRBACsForNamespace deletes the RBACs when the label from the namespace is removed.
func deleteRBACsForNamespace(sourceNS string, k8sClient kubernetes.Interface) error {
	log.Info(fmt.Sprintf("Removing the RBACs created for the namespace: %s", sourceNS))

	// List all the roles created for ArgoCD using the label selector
	labelSelector := metav1.LabelSelector{MatchLabels: map[string]string{common.AppK8sKeyPartOf: common.ArgoCDAppName}}
	roles, err := k8sClient.RbacV1().Roles(sourceNS).List(context.TODO(), metav1.ListOptions{LabelSelector: labels.Set(labelSelector.MatchLabels).String()})
	if err != nil {
		log.Error(err, fmt.Sprintf("failed to list roles for namespace: %s", sourceNS))
		return err
	}

	// Delete all the retrieved roles
	for _, role := range roles.Items {
		err = k8sClient.RbacV1().Roles(sourceNS).Delete(context.TODO(), role.Name, metav1.DeleteOptions{})
		if err != nil {
			log.Error(err, fmt.Sprintf("failed to delete roles for namespace: %s", sourceNS))
		}
	}

	// List all the roles bindings created for ArgoCD using the label selector
	roleBindings, err := k8sClient.RbacV1().RoleBindings(sourceNS).List(context.TODO(), metav1.ListOptions{LabelSelector: labels.Set(labelSelector.MatchLabels).String()})
	if err != nil {
		log.Error(err, fmt.Sprintf("failed to list role bindings for namespace: %s", sourceNS))
		return err
	}

	// Delete all the retrieved role bindings
	for _, roleBinding := range roleBindings.Items {
		err = k8sClient.RbacV1().RoleBindings(sourceNS).Delete(context.TODO(), roleBinding.Name, metav1.DeleteOptions{})
		if err != nil {
			log.Error(err, fmt.Sprintf("failed to delete role binding for namespace: %s", sourceNS))
		}
	}

	return nil
}

func deleteManagedNamespaceFromClusterSecret(ownerNS, sourceNS string, k8sClient kubernetes.Interface) error {

	// Get the cluster secret used for configuring ArgoCD
	labelSelector := metav1.LabelSelector{MatchLabels: map[string]string{common.ArgoCDArgoprojKeySecretType: "cluster"}}
	secrets, err := k8sClient.CoreV1().Secrets(ownerNS).List(context.TODO(), metav1.ListOptions{LabelSelector: labels.Set(labelSelector.MatchLabels).String()})
	if err != nil {
		log.Error(err, fmt.Sprintf("failed to retrieve secrets for namespace: %s", ownerNS))
		return err
	}
	for _, secret := range secrets.Items {
		if string(secret.Data["server"]) != common.ArgoCDDefaultServer {
			continue
		}
		if namespaces, ok := secret.Data["namespaces"]; ok {
			namespaceList := strings.Split(string(namespaces), ",")
			var result []string

			for _, n := range namespaceList {
				// remove the namespace from the list of namespaces
				if strings.TrimSpace(n) == sourceNS {
					continue
				}
				result = append(result, strings.TrimSpace(n))
				sort.Strings(result)
				secret.Data["namespaces"] = []byte(strings.Join(result, ","))
			}
			// Update the secret with the updated list of namespaces
			if _, err = k8sClient.CoreV1().Secrets(ownerNS).Update(context.TODO(), &secret, metav1.UpdateOptions{}); err != nil {
				log.Error(err, fmt.Sprintf("failed to update cluster permission secret for namespace: %s", ownerNS))
				return err
			}
		}
	}
	return nil
}

// removeUnmanagedSourceNamespaceResources cleansup resources from SourceNamespaces if namespace is not managed by argocd instance.
// It also removes the managed-by-cluster-argocd label from the namespace
func (r *ArgoCDReconciler) removeUnmanagedSourceNamespaceResources(cr *argoproj.ArgoCD) error {

	for ns, _ := range r.AppManagedNamespaces {
		managedNamespace := false
		if cr.GetDeletionTimestamp() == nil {
			for _, namespace := range cr.Spec.SourceNamespaces {
				if namespace == ns {
					managedNamespace = true
					break
				}
			}
		}

		if !managedNamespace {
			if err := r.cleanupUnmanagedSourceNamespaceResources(cr, ns); err != nil {
				log.Error(err, fmt.Sprintf("error cleaning up resources for namespace %s", ns))
				continue
			}
			delete(r.AppManagedNamespaces, ns)
		}
	}
	return nil
}

func (r *ArgoCDReconciler) cleanupUnmanagedSourceNamespaceResources(cr *argoproj.ArgoCD, ns string) error {
	namespace := corev1.Namespace{}
	if err := r.Client.Get(context.TODO(), types.NamespacedName{Name: ns}, &namespace); err != nil {
		if !errors.IsNotFound(err) {
			return err
		}
		return nil
	}
	// Remove managed-by-cluster-argocd from the namespace
	delete(namespace.Labels, common.ArgoCDArgoprojKeyManagedByClusterArgoCD)
	if err := r.Client.Update(context.TODO(), &namespace); err != nil {
		log.Error(err, fmt.Sprintf("failed to remove label from namespace [%s]", namespace.Name))
	}

	// Delete Roles for SourceNamespaces
	existingRole := v1.Role{}
	roleName := getRoleNameForApplicationSourceNamespaces(namespace.Name, cr)
	if err := r.Client.Get(context.TODO(), types.NamespacedName{Name: roleName, Namespace: namespace.Name}, &existingRole); err != nil {
		if !errors.IsNotFound(err) {
			return fmt.Errorf("failed to fetch the role for the service account associated with %s : %s", common.ArgoCDServerComponent, err)
		}
	}
	if existingRole.Name != "" {
		if err := r.Client.Delete(context.TODO(), &existingRole); err != nil {
			return err
		}
	}
	// Delete RoleBindings for SourceNamespaces
	existingRoleBinding := &v1.RoleBinding{}
	roleBindingName := getRoleBindingNameForSourceNamespaces(cr.Name, cr.Namespace, namespace.Name)
	if err := r.Client.Get(context.TODO(), types.NamespacedName{Name: roleBindingName, Namespace: namespace.Name}, existingRoleBinding); err != nil {
		if !errors.IsNotFound(err) {
			return fmt.Errorf("failed to get the rolebinding associated with %s : %s", common.ArgoCDServerComponent, err)
		}
	}
	if existingRoleBinding.Name != "" {
		if err := r.Client.Delete(context.TODO(), existingRoleBinding); err != nil {
			return err
		}
	}
	return nil
}

// getApplicationSetHTTPServerHost will return the host for the given ArgoCD.
func getApplicationSetHTTPServerHost(cr *argoproj.ArgoCD) string {
	host := cr.Name
	if len(cr.Spec.ApplicationSet.WebhookServer.Host) > 0 {
		host = cr.Spec.ApplicationSet.WebhookServer.Host
	}
	return host
}<|MERGE_RESOLUTION|>--- conflicted
+++ resolved
@@ -25,14 +25,9 @@
 
 	"sigs.k8s.io/controller-runtime/pkg/builder"
 
-<<<<<<< HEAD
-	argoproj "github.com/argoproj-labs/argocd-operator/api/v1alpha1"
-	argoprojv1a1 "github.com/argoproj-labs/argocd-operator/api/v1alpha1"
-=======
 	"gopkg.in/yaml.v2"
 
 	argoproj "github.com/argoproj-labs/argocd-operator/api/v1beta1"
->>>>>>> 75d6cf4d
 	"github.com/argoproj-labs/argocd-operator/common"
 	util "github.com/argoproj-labs/argocd-operator/pkg/util"
 	"github.com/argoproj-labs/argocd-operator/pkg/workloads"
@@ -205,13 +200,8 @@
 }
 
 // getArgoServerGRPCHost will return the GRPC host for the given ArgoCD.
-<<<<<<< HEAD
 func getArgoServerGRPCHost(cr *argoprojv1a1.ArgoCD) string {
 	host := util.NameWithSuffix(cr.Name, "grpc")
-=======
-func getArgoServerGRPCHost(cr *argoproj.ArgoCD) string {
-	host := nameWithSuffix("grpc", cr)
->>>>>>> 75d6cf4d
 	if len(cr.Spec.Server.GRPC.Host) > 0 {
 		host = cr.Spec.Server.GRPC.Host
 	}
@@ -254,13 +244,8 @@
 
 // getArgoServerURI will return the URI for the ArgoCD server.
 // The hostname for argocd-server is from the route, ingress, an external hostname or service name in that order.
-<<<<<<< HEAD
 func (r *ArgoCDReconciler) getArgoServerURI(cr *argoprojv1a1.ArgoCD) string {
 	host := util.NameWithSuffix(cr.Name, "server") // Default to service name
-=======
-func (r *ReconcileArgoCD) getArgoServerURI(cr *argoproj.ArgoCD) string {
-	host := nameWithSuffix("server", cr) // Default to service name
->>>>>>> 75d6cf4d
 
 	// Use the external hostname provided by the user
 	if cr.Spec.Server.Host != "" {
@@ -408,13 +393,8 @@
 }
 
 // getRedisHAProxyAddress will return the Redis HA Proxy service address for the given ArgoCD.
-<<<<<<< HEAD
 func getRedisHAProxyAddress(cr *argoprojv1a1.ArgoCD) string {
 	return util.FqdnServiceRef(util.NameWithSuffix(cr.Name, "redis-ha-haproxy"), cr.Namespace, common.ArgoCDDefaultRedisPort)
-=======
-func getRedisHAProxyAddress(cr *argoproj.ArgoCD) string {
-	return fqdnServiceRef("redis-ha-haproxy", common.ArgoCDDefaultRedisPort, cr)
->>>>>>> 75d6cf4d
 }
 
 // getRedisHAProxyContainerImage will return the container image for the Redis HA Proxy.
@@ -578,71 +558,12 @@
 	if cr.Spec.HA.Enabled {
 		return getRedisHAProxyAddress(cr)
 	}
-<<<<<<< HEAD
 	return util.FqdnServiceRef(
 		util.NameWithSuffix(cr.Name, common.ArgoCDDefaultRedisSuffix), cr.Namespace, common.ArgoCDDefaultRedisPort)
 }
 
 // reconcileCertificateAuthority will reconcile all Certificate Authority resources.
 func (r *ArgoCDReconciler) reconcileCertificateAuthority(cr *argoprojv1a1.ArgoCD) error {
-=======
-	return fqdnServiceRef(common.ArgoCDDefaultRedisSuffix, common.ArgoCDDefaultRedisPort, cr)
-}
-
-// loadTemplateFile will parse a template with the given path and execute it with the given params.
-func loadTemplateFile(path string, params map[string]string) (string, error) {
-	tmpl, err := template.ParseFiles(path)
-	if err != nil {
-		log.Error(err, "unable to parse template")
-		return "", err
-	}
-
-	buf := new(bytes.Buffer)
-	err = tmpl.Execute(buf, params)
-	if err != nil {
-		log.Error(err, "unable to execute template")
-		return "", err
-	}
-	return buf.String(), nil
-}
-
-// nameWithSuffix will return a name based on the given ArgoCD. The given suffix is appended to the generated name.
-// Example: Given an ArgoCD with the name "example-argocd", providing the suffix "foo" would result in the value of
-// "example-argocd-foo" being returned.
-func nameWithSuffix(suffix string, cr *argoproj.ArgoCD) string {
-	return fmt.Sprintf("%s-%s", cr.Name, suffix)
-}
-
-// fqdnServiceRef will return the FQDN referencing a specific service name, as set up by the operator, with the
-// given port.
-func fqdnServiceRef(service string, port int, cr *argoproj.ArgoCD) string {
-	return fmt.Sprintf("%s.%s.svc.cluster.local:%d", nameWithSuffix(service, cr), cr.Namespace, port)
-}
-
-// InspectCluster will verify the availability of extra features available to the cluster, such as Prometheus and
-// OpenShift Routes.
-func InspectCluster() error {
-	if err := verifyPrometheusAPI(); err != nil {
-		return err
-	}
-
-	if err := verifyRouteAPI(); err != nil {
-		return err
-	}
-
-	if err := verifyTemplateAPI(); err != nil {
-		return err
-	}
-
-	if err := verifyVersionAPI(); err != nil {
-		return err
-	}
-	return nil
-}
-
-// reconcileCertificateAuthority will reconcile all Certificate Authority resources.
-func (r *ReconcileArgoCD) reconcileCertificateAuthority(cr *argoproj.ArgoCD) error {
->>>>>>> 75d6cf4d
 	log.Info("reconciling CA secret")
 	if err := r.reconcileClusterCASecret(cr); err != nil {
 		return err
@@ -655,11 +576,7 @@
 	return nil
 }
 
-<<<<<<< HEAD
 func (r *ArgoCDReconciler) redisShouldUseTLS(cr *argoprojv1a1.ArgoCD) bool {
-=======
-func (r *ReconcileArgoCD) redisShouldUseTLS(cr *argoproj.ArgoCD) bool {
->>>>>>> 75d6cf4d
 	var tlsSecretObj corev1.Secret
 	tlsSecretName := types.NamespacedName{Namespace: cr.Namespace, Name: common.ArgoCDRedisServerTLSSecretName}
 	err := r.Client.Get(context.TODO(), tlsSecretName, &tlsSecretObj)
@@ -709,11 +626,7 @@
 }
 
 // reconcileResources will reconcile common ArgoCD resources.
-<<<<<<< HEAD
 func (r *ArgoCDReconciler) reconcileResources(cr *argoprojv1a1.ArgoCD) error {
-=======
-func (r *ReconcileArgoCD) reconcileResources(cr *argoproj.ArgoCD) error {
->>>>>>> 75d6cf4d
 
 	// we reconcile SSO first so that we can catch and throw errors for any illegal SSO configurations right away, and return control from here
 	// preventing dex resources from getting created anyway through the other function calls, effectively bypassing the SSO checks
@@ -843,11 +756,7 @@
 	return nil
 }
 
-<<<<<<< HEAD
 func (r *ArgoCDReconciler) deleteClusterResources(cr *argoprojv1a1.ArgoCD) error {
-=======
-func (r *ReconcileArgoCD) deleteClusterResources(cr *argoproj.ArgoCD) error {
->>>>>>> 75d6cf4d
 	selector, err := argocdInstanceSelector(cr.Name)
 	if err != nil {
 		return err
@@ -914,26 +823,16 @@
 	return selector.Add(*requirement), nil
 }
 
-<<<<<<< HEAD
 func (r *ArgoCDReconciler) removeDeletionFinalizer(argocd *argoprojv1a1.ArgoCD) error {
 	argocd.Finalizers = util.RemoveString(argocd.GetFinalizers(), common.ArgoprojKeyFinalizer)
-=======
-func (r *ReconcileArgoCD) removeDeletionFinalizer(argocd *argoproj.ArgoCD) error {
-	argocd.Finalizers = removeString(argocd.GetFinalizers(), common.ArgoCDDeletionFinalizer)
->>>>>>> 75d6cf4d
 	if err := r.Client.Update(context.TODO(), argocd); err != nil {
 		return fmt.Errorf("failed to remove deletion finalizer from %s: %w", argocd.Name, err)
 	}
 	return nil
 }
 
-<<<<<<< HEAD
 func (r *ArgoCDReconciler) addDeletionFinalizer(argocd *argoprojv1a1.ArgoCD) error {
 	argocd.Finalizers = append(argocd.Finalizers, common.ArgoprojKeyFinalizer)
-=======
-func (r *ReconcileArgoCD) addDeletionFinalizer(argocd *argoproj.ArgoCD) error {
-	argocd.Finalizers = append(argocd.Finalizers, common.ArgoCDDeletionFinalizer)
->>>>>>> 75d6cf4d
 	if err := r.Client.Update(context.TODO(), argocd); err != nil {
 		return fmt.Errorf("failed to add deletion finalizer for %s: %w", argocd.Name, err)
 	}
@@ -941,11 +840,7 @@
 }
 
 // setResourceWatches will register Watches for each of the supported Resources.
-<<<<<<< HEAD
-func (r *ArgoCDReconciler) setResourceWatches(bldr *builder.Builder, clusterResourceMapper, tlsSecretMapper, namespaceResourceMapper, clusterSecretResourceMapper handler.MapFunc) *builder.Builder {
-=======
-func (r *ReconcileArgoCD) setResourceWatches(bldr *builder.Builder, clusterResourceMapper, tlsSecretMapper, namespaceResourceMapper, clusterSecretResourceMapper, applicationSetGitlabSCMTLSConfigMapMapper handler.MapFunc) *builder.Builder {
->>>>>>> 75d6cf4d
+func (r *ArgoCDReconciler) setResourceWatches(bldr *builder.Builder, clusterResourceMapper, tlsSecretMapper, namespaceResourceMapper, clusterSecretResourceMapper, applicationSetGitlabSCMTLSConfigMapMapper handler.MapFunc) *builder.Builder {
 
 	deploymentConfigPred := predicate.Funcs{
 		UpdateFunc: func(e event.UpdateEvent) bool {
