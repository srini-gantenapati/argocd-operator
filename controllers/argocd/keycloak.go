// Copyright 2021 ArgoCD Operator Developers
// Copyright 2021 ArgoCD Operator Developers
//
// Licensed under the Apache License, Version 2.0 (the "License");
// you may not use this file except in compliance with the License.
// You may obtain a copy of the License at
//
// 	http://www.apache.org/licenses/LICENSE-2.0
//
// Unless required by applicable law or agreed to in writing, software
// distributed under the License is distributed on an "AS IS" BASIS,
// WITHOUT WARRANTIES OR CONDITIONS OF ANY KIND, either express or implied.
// See the License for the specific language governing permissions and
// limitations under the License.

package argocd

import (
	"context"
	b64 "encoding/base64"
	json "encoding/json"
	"fmt"
	"os"

	argoproj "github.com/argoproj-labs/argocd-operator/api/v1beta1"
	"github.com/argoproj-labs/argocd-operator/common"
<<<<<<< HEAD
	"github.com/argoproj-labs/argocd-operator/pkg/cluster"
	util "github.com/argoproj-labs/argocd-operator/pkg/util"
	"github.com/argoproj-labs/argocd-operator/pkg/workloads"
=======
	"github.com/argoproj-labs/argocd-operator/pkg/argoutil"
>>>>>>> aa399a55

	appsv1 "github.com/openshift/api/apps/v1"
	oappsv1 "github.com/openshift/api/apps/v1"
	oauthv1 "github.com/openshift/api/oauth/v1"
	routev1 "github.com/openshift/api/route/v1"
	template "github.com/openshift/api/template/v1"
	oauthclient "github.com/openshift/client-go/oauth/clientset/versioned/typed/oauth/v1"
	templatev1client "github.com/openshift/client-go/template/clientset/versioned/typed/template/v1"
	"gopkg.in/yaml.v2"
	k8sappsv1 "k8s.io/api/apps/v1"
	corev1 "k8s.io/api/core/v1"
	networkingv1 "k8s.io/api/networking/v1"
	"k8s.io/apimachinery/pkg/api/errors"
	resourcev1 "k8s.io/apimachinery/pkg/api/resource"
	metav1 "k8s.io/apimachinery/pkg/apis/meta/v1"
	"k8s.io/apimachinery/pkg/runtime"
	"k8s.io/apimachinery/pkg/types"
	"k8s.io/apimachinery/pkg/util/intstr"
	"k8s.io/client-go/kubernetes"
	"k8s.io/client-go/util/retry"
	"sigs.k8s.io/controller-runtime/pkg/client/config"
	"sigs.k8s.io/controller-runtime/pkg/controller/controllerutil"
)

const (
	// SuccessResonse is returned when a realm is created in keycloak.
	successResponse = "201 Created"
	// ExpectedReplicas is used to identify the keycloak running status.
	expectedReplicas int32 = 1
	// ServingCertSecretName is a secret that holds the service certificate.
	servingCertSecretName = "sso-x509-https-secret"
	// Authentication api path for keycloak.
	authURL = "/auth/realms/master/protocol/openid-connect/token"
	// Realm api path for keycloak.
	realmURL = "/auth/admin/realms"
	// Keycloak client for Argo CD.
	keycloakClient = "argocd"
	// Keycloak realm for Argo CD.
	keycloakRealm = "argocd"
	// Identifier for Keycloak.
	defaultKeycloakIdentifier = "keycloak"
	// Identifier for TemplateInstance and Template.
	defaultTemplateIdentifier = "rhsso"
	// Default name for Keycloak broker.
	defaultKeycloakBrokerName = "keycloak-broker"
	// Default Keycloak Instance Admin user.
	defaultKeycloakAdminUser = "admin"
	// Default Keycloak Instance Admin password.
	defaultKeycloakAdminPassword = "admin"
	// Default Hostname for Keycloak Ingress.
	keycloakIngressHost = "keycloak-ingress"
)

var (
	// client secret for keycloak, argocd and openshift-v4 IdP.
	oAuthClientSecret string

	graceTime     int64 = 75
	portTLS       int32 = 8443
	httpPort      int32 = 8080
	controllerRef bool  = true
)

// getKeycloakContainerImage will return the container image for the Keycloak.
//
// There are three possible options for configuring the image, and this is the
// order of preference.
//
// 1. from the Spec, the spec.sso.keycloak field has an image and version to use for
// generating an image reference.
// 2. From the Environment, this looks for the `ARGOCD_KEYCLOAK_IMAGE` field and uses
// that if the spec is not configured.
// 3. the default is configured in common.ArgoCDKeycloakVersion and
// common.ArgoCDKeycloakImageName.
func getKeycloakContainerImage(cr *argoproj.ArgoCD) string {
	defaultImg, defaultTag := false, false

	img := ""
	tag := ""

	if cr.Spec.SSO.Keycloak != nil && cr.Spec.SSO.Keycloak.Image != "" {
		img = cr.Spec.SSO.Keycloak.Image
	}

	if img == "" {
		img = common.ArgoCDKeycloakImage
		if workloads.IsTemplateAPIAvailable() {
			img = common.ArgoCDKeycloakImageForOpenShift
		}
		defaultImg = true
	}

	if cr.Spec.SSO.Keycloak != nil && cr.Spec.SSO.Keycloak.Version != "" {
		tag = cr.Spec.SSO.Keycloak.Version
	}

	if tag == "" {
		tag = common.ArgoCDKeycloakVersion
		if workloads.IsTemplateAPIAvailable() {
			tag = common.ArgoCDKeycloakVersionForOpenShift
		}
		defaultTag = true
	}
	if e := os.Getenv(common.ArgoCDKeycloakImageEnvVar); e != "" && (defaultTag && defaultImg) {
		return e
	}
	return util.CombineImageTag(img, tag)
}

func getKeycloakConfigMapTemplate(ns string) *corev1.ConfigMap {
	return &corev1.ConfigMap{
		ObjectMeta: metav1.ObjectMeta{
			Annotations: map[string]string{
				"description": "ConfigMap providing service ca bundle",
				"service.beta.openshift.io/inject-cabundle": "true",
			},
			Labels: map[string]string{
				"application": "${APPLICATION_NAME}",
			},
			Name:      "${APPLICATION_NAME}-service-ca",
			Namespace: ns,
		},
		TypeMeta: metav1.TypeMeta{APIVersion: "v1", Kind: "ConfigMap"},
	}
}

func getKeycloakSecretTemplate(ns string) *corev1.Secret {
	return &corev1.Secret{
		ObjectMeta: metav1.ObjectMeta{
			Labels: map[string]string{
				"application": "${APPLICATION_NAME}",
			},
			Name:      "${APPLICATION_NAME}-secret",
			Namespace: ns,
		},
		TypeMeta: metav1.TypeMeta{APIVersion: "v1", Kind: "Secret"},
		StringData: map[string]string{
			"SSO_USERNAME": "${SSO_ADMIN_USERNAME}",
			"SSO_PASSWORD": "${SSO_ADMIN_PASSWORD}",
		},
	}
}

// defaultKeycloakResources for Keycloak container.
func defaultKeycloakResources() corev1.ResourceRequirements {
	return corev1.ResourceRequirements{
		Requests: corev1.ResourceList{
			corev1.ResourceMemory: resourcev1.MustParse("512Mi"),
			corev1.ResourceCPU:    resourcev1.MustParse("500m"),
		},
		Limits: corev1.ResourceList{
			corev1.ResourceMemory: resourcev1.MustParse("1024Mi"),
			corev1.ResourceCPU:    resourcev1.MustParse("1000m"),
		},
	}
}

// getKeycloakResources will return the ResourceRequirements for the Keycloak container.
func getKeycloakResources(cr *argoproj.ArgoCD) corev1.ResourceRequirements {

	// Default values for Keycloak resources requirements.
	resources := defaultKeycloakResources()

	// Allow override of resource requirements from CR
	if cr.Spec.SSO.Keycloak != nil && cr.Spec.SSO.Keycloak.Resources != nil {
		resources = *cr.Spec.SSO.Keycloak.Resources
	}

	return resources
}

func getKeycloakContainer(cr *argoproj.ArgoCD) corev1.Container {
	envVars := []corev1.EnvVar{
		{Name: "SSO_HOSTNAME", Value: "${SSO_HOSTNAME}"},
		{Name: "DB_MIN_POOL_SIZE", Value: "${DB_MIN_POOL_SIZE}"},
		{Name: "DB_MAX_POOL_SIZE", Value: "${DB_MAX_POOL_SIZE}"},
		{Name: "DB_TX_ISOLATION", Value: "${DB_TX_ISOLATION}"},
		{Name: "OPENSHIFT_DNS_PING_SERVICE_NAME", Value: "${APPLICATION_NAME}-ping"},
		{Name: "OPENSHIFT_DNS_PING_SERVICE_PORT", Value: "8888"},
		{Name: "X509_CA_BUNDLE", Value: "/var/run/configmaps/service-ca/service-ca.crt /var/run/secrets/kubernetes.io/serviceaccount/*.crt"},
		{Name: "SSO_ADMIN_USERNAME", Value: "${SSO_ADMIN_USERNAME}"},
		{Name: "SSO_ADMIN_PASSWORD", Value: "${SSO_ADMIN_PASSWORD}"},
		{Name: "SSO_REALM", Value: "${SSO_REALM}"},
		{Name: "SSO_SERVICE_USERNAME", Value: "${SSO_SERVICE_USERNAME}"},
		{Name: "SSO_SERVICE_PASSWORD", Value: "${SSO_SERVICE_PASSWORD}"},
	}

	return corev1.Container{
		Env:             util.ProxyEnvVars(envVars...),
		Image:           getKeycloakContainerImage(cr),
		ImagePullPolicy: "Always",
		LivenessProbe: &corev1.Probe{
			TimeoutSeconds: 240,
			ProbeHandler: corev1.ProbeHandler{
				Exec: &corev1.ExecAction{
					Command: []string{
						"/bin/bash",
						"-c",
						"/opt/eap/bin/livenessProbe.sh",
					},
				},
			},
			InitialDelaySeconds: 120,
		},
		Name: "${APPLICATION_NAME}",
		Ports: []corev1.ContainerPort{
			{ContainerPort: 8778, Name: "jolokia", Protocol: "TCP"},
			{ContainerPort: 8080, Name: "http", Protocol: "TCP"},
			{ContainerPort: 8443, Name: "https", Protocol: "TCP"},
			{ContainerPort: 8888, Name: "ping", Protocol: "TCP"},
		},
		ReadinessProbe: &corev1.Probe{
			TimeoutSeconds:      240,
			InitialDelaySeconds: 120,
			ProbeHandler: corev1.ProbeHandler{
				Exec: &corev1.ExecAction{
					Command: []string{
						"/bin/bash",
						"-c",
						"/opt/eap/bin/readinessProbe.sh",
					},
				},
			},
		},
		Resources: getKeycloakResources(cr),
		VolumeMounts: []corev1.VolumeMount{
			{
				MountPath: "/etc/x509/https",
				Name:      "sso-x509-https-volume",
				ReadOnly:  true,
			},
			{
				MountPath: "/var/run/configmaps/service-ca",
				Name:      "service-ca",
				ReadOnly:  true,
			},
			{
				Name:      "sso-probe-netrc-volume",
				MountPath: "/mnt/rh-sso",
				ReadOnly:  false,
			},
		},
	}
}

func getKeycloakDeploymentConfigTemplate(cr *argoproj.ArgoCD) *appsv1.DeploymentConfig {
	ns := cr.Namespace
	var medium corev1.StorageMedium = "Memory"
	keycloakContainer := getKeycloakContainer(cr)

	dc := &appsv1.DeploymentConfig{
		ObjectMeta: metav1.ObjectMeta{
			Annotations: map[string]string{
				"argocd.argoproj.io/realm-created": "false",
			},
			Labels:    map[string]string{"application": "${APPLICATION_NAME}"},
			Name:      "${APPLICATION_NAME}",
			Namespace: ns,
			OwnerReferences: []metav1.OwnerReference{
				{
					APIVersion: "argoproj.io/v1beta1",
					UID:        cr.UID,
					Name:       cr.Name,
					Controller: &controllerRef,
					Kind:       "ArgoCD",
				},
			},
		},
		TypeMeta: metav1.TypeMeta{APIVersion: "v1", Kind: "DeploymentConfig"},
		Spec: appsv1.DeploymentConfigSpec{
			Replicas: 1,
			Selector: map[string]string{"deploymentConfig": "${APPLICATION_NAME}"},
			Strategy: appsv1.DeploymentStrategy{
				Type: "Recreate",
				Resources: corev1.ResourceRequirements{
					Requests: corev1.ResourceList{
						corev1.ResourceMemory: resourcev1.MustParse("256Mi"),
						corev1.ResourceCPU:    resourcev1.MustParse("250m"),
					},
					Limits: corev1.ResourceList{
						corev1.ResourceMemory: resourcev1.MustParse("512Mi"),
						corev1.ResourceCPU:    resourcev1.MustParse("500m"),
					},
				},
			},
			Template: &corev1.PodTemplateSpec{
				ObjectMeta: metav1.ObjectMeta{
					Labels: map[string]string{
						"application":      "${APPLICATION_NAME}",
						"deploymentConfig": "${APPLICATION_NAME}",
					},
					Name: "${APPLICATION_NAME}",
				},
				Spec: corev1.PodSpec{
					Containers: []corev1.Container{
						keycloakContainer,
					},
					TerminationGracePeriodSeconds: &graceTime,
					Volumes: []corev1.Volume{
						{
							Name: "sso-x509-https-volume",
							VolumeSource: corev1.VolumeSource{
								Secret: &corev1.SecretVolumeSource{
									SecretName: servingCertSecretName,
								},
							},
						},
						{
							Name: "service-ca",
							VolumeSource: corev1.VolumeSource{
								ConfigMap: &corev1.ConfigMapVolumeSource{
									LocalObjectReference: corev1.LocalObjectReference{
										Name: "${APPLICATION_NAME}-service-ca",
									},
								},
							},
						},
						{
							Name: "sso-probe-netrc-volume",
							VolumeSource: corev1.VolumeSource{
								EmptyDir: &corev1.EmptyDirVolumeSource{
									Medium: medium,
								},
							},
						},
					},
					NodeSelector: common.DefaultNodeSelector(),
				},
			},
			Triggers: appsv1.DeploymentTriggerPolicies{
				appsv1.DeploymentTriggerPolicy{
					Type: "ConfigChange",
				},
			},
		},
	}

	if cr.Spec.NodePlacement != nil {
		dc.Spec.Template.Spec.NodeSelector = util.AppendStringMap(dc.Spec.Template.Spec.NodeSelector, cr.Spec.NodePlacement.NodeSelector)
		dc.Spec.Template.Spec.Tolerations = cr.Spec.NodePlacement.Tolerations
	}

	return dc

}

func getKeycloakServiceTemplate(ns string) *corev1.Service {
	return &corev1.Service{
		ObjectMeta: metav1.ObjectMeta{
			Labels:    map[string]string{"application": "${APPLICATION_NAME}"},
			Name:      "${APPLICATION_NAME}",
			Namespace: ns,
			Annotations: map[string]string{
				"description": "The web server's https port",
				"service.alpha.openshift.io/serving-cert-secret-name": servingCertSecretName,
			},
		},
		TypeMeta: metav1.TypeMeta{APIVersion: "v1", Kind: "Service"},
		Spec: corev1.ServiceSpec{
			Ports: []corev1.ServicePort{
				{Port: portTLS, TargetPort: intstr.FromInt(int(portTLS))},
			},
			Selector: map[string]string{
				"deploymentConfig": "${APPLICATION_NAME}",
			},
		},
	}
}

func getKeycloakRouteTemplate(ns string) *routev1.Route {
	return &routev1.Route{
		ObjectMeta: metav1.ObjectMeta{
			Labels:      map[string]string{"application": "${APPLICATION_NAME}"},
			Name:        "${APPLICATION_NAME}",
			Namespace:   ns,
			Annotations: map[string]string{"description": "Route for application's https service"},
		},
		TypeMeta: metav1.TypeMeta{APIVersion: "v1", Kind: "Route"},
		Spec: routev1.RouteSpec{
			TLS: &routev1.TLSConfig{
				Termination: "reencrypt",
			},
			To: routev1.RouteTargetReference{
				Name: "${APPLICATION_NAME}",
			},
		},
	}
}

func newKeycloakTemplateInstance(cr *argoproj.ArgoCD) (*template.TemplateInstance, error) {
	tpl, err := newKeycloakTemplate(cr)
	if err != nil {
		return nil, err
	}
	return &template.TemplateInstance{
		ObjectMeta: metav1.ObjectMeta{
			Name:      defaultTemplateIdentifier,
			Namespace: cr.Namespace,
		},
		Spec: template.TemplateInstanceSpec{
			Template: tpl,
		},
	}, nil
}

func newKeycloakTemplate(cr *argoproj.ArgoCD) (template.Template, error) {
	ns := cr.Namespace
	tmpl := template.Template{}
	configMapTemplate := getKeycloakConfigMapTemplate(ns)
	secretTemplate := getKeycloakSecretTemplate(ns)
	deploymentConfigTemplate := getKeycloakDeploymentConfigTemplate(cr)
	serviceTemplate := getKeycloakServiceTemplate(ns)
	routeTemplate := getKeycloakRouteTemplate(ns)

	configMap, err := json.Marshal(configMapTemplate)
	if err != nil {
		return tmpl, err
	}

	secret, err := json.Marshal(secretTemplate)
	if err != nil {
		return tmpl, err
	}

	deploymentConfig, err := json.Marshal(deploymentConfigTemplate)
	if err != nil {
		return tmpl, err
	}

	service, err := json.Marshal(serviceTemplate)
	if err != nil {
		return tmpl, err
	}

	route, err := json.Marshal(routeTemplate)
	if err != nil {
		return tmpl, err
	}

	tmpl = template.Template{
		ObjectMeta: metav1.ObjectMeta{
			Annotations: map[string]string{
				"description":               "RH-SSO Template for Installing keycloak",
				"iconClass":                 "icon-sso",
				"openshift.io/display-name": "Keycloak",
				"tags":                      "keycloak",
				"version":                   "9.0.4-SNAPSHOT",
			},
			Name:      defaultTemplateIdentifier,
			Namespace: ns,
		},
		Objects: []runtime.RawExtension{
			{
				Raw: json.RawMessage(configMap),
			},
			{
				Raw: json.RawMessage(secret),
			},
			{
				Raw: json.RawMessage(deploymentConfig),
			},
			{
				Raw: json.RawMessage(service),
			},
			{
				Raw: json.RawMessage(route),
			},
		},
		Parameters: []template.Parameter{
			{Name: "APPLICATION_NAME", Value: "keycloak", Required: true},
			{Name: "SSO_HOSTNAME"},
			{Name: "DB_MIN_POOL_SIZE"},
			{Name: "DB_MAX_POOL_SIZE"},
			{Name: "DB_TX_ISOLATION"},
			{Name: "IMAGE_STREAM_NAMESPACE", Value: "openshift", Required: true},
			{Name: "SSO_ADMIN_USERNAME", Generate: "expression", From: "[a-zA-Z0-9]{8}", Required: true},
			{Name: "SSO_ADMIN_PASSWORD", Generate: "expression", From: "[a-zA-Z0-9]{8}", Required: true},
			{Name: "SSO_REALM", DisplayName: "RH-SSO Realm"},
			{Name: "SSO_SERVICE_USERNAME", DisplayName: "RH-SSO Service Username"},
			{Name: "SSO_SERVICE_PASSWORD", DisplayName: "RH-SSO Service Password"},
			{Name: "MEMORY_LIMIT", Value: "1Gi"},
		},
	}
	return tmpl, err
}

func newKeycloakIngress(cr *argoproj.ArgoCD) *networkingv1.Ingress {

	pathType := networkingv1.PathTypeImplementationSpecific

	// Add default annotations
	atns := make(map[string]string)
	atns[common.NginxIngressK8sKeyForceSSLRedirect] = "true"
	atns[common.NginxIngressK8sKeyBackendProtocol] = "HTTP"

	return &networkingv1.Ingress{
		ObjectMeta: metav1.ObjectMeta{
			Annotations: atns,
			Name:        defaultKeycloakIdentifier,
			Namespace:   cr.Namespace,
		},
		Spec: networkingv1.IngressSpec{
			TLS: []networkingv1.IngressTLS{
				{
					Hosts: []string{keycloakIngressHost},
				},
			},
			Rules: []networkingv1.IngressRule{
				{
					Host: keycloakIngressHost,
					IngressRuleValue: networkingv1.IngressRuleValue{
						HTTP: &networkingv1.HTTPIngressRuleValue{
							Paths: []networkingv1.HTTPIngressPath{
								{
									Path: "/",
									Backend: networkingv1.IngressBackend{
										Service: &networkingv1.IngressServiceBackend{
											Name: defaultKeycloakIdentifier,
											Port: networkingv1.ServiceBackendPort{
												Name: "http",
											},
										},
									},
									PathType: &pathType,
								},
							},
						},
					},
				},
			},
		},
	}
}

func newKeycloakService(cr *argoproj.ArgoCD) *corev1.Service {

	return &corev1.Service{
		ObjectMeta: metav1.ObjectMeta{
			Name:      defaultKeycloakIdentifier,
			Namespace: cr.Namespace,
			Labels: map[string]string{
				"app": defaultKeycloakIdentifier,
			},
		},
		Spec: corev1.ServiceSpec{
			Ports: []corev1.ServicePort{
				{Name: "http", Port: httpPort, TargetPort: intstr.FromInt(int(httpPort))},
			},
			Selector: map[string]string{
				"app": defaultKeycloakIdentifier,
			},
			Type: "LoadBalancer",
		},
	}
}

func getKeycloakContainerEnv() []corev1.EnvVar {
	return []corev1.EnvVar{
		{Name: "KEYCLOAK_USER", Value: defaultKeycloakAdminUser},
		{Name: "KEYCLOAK_PASSWORD", Value: defaultKeycloakAdminPassword},
		{Name: "PROXY_ADDRESS_FORWARDING", Value: "true"},
	}
}

func newKeycloakDeployment(cr *argoproj.ArgoCD) *k8sappsv1.Deployment {

	var replicas int32 = 1
	return &k8sappsv1.Deployment{
		ObjectMeta: metav1.ObjectMeta{
			Name:      defaultKeycloakIdentifier,
			Namespace: cr.Namespace,
			Annotations: map[string]string{
				"argocd.argoproj.io/realm-created": "false",
			},
			Labels: map[string]string{
				"app": defaultKeycloakIdentifier,
			},
		},
		Spec: k8sappsv1.DeploymentSpec{
			Replicas: &replicas,
			Selector: &metav1.LabelSelector{
				MatchLabels: map[string]string{
					"app": defaultKeycloakIdentifier,
				},
			},
			Template: corev1.PodTemplateSpec{
				ObjectMeta: metav1.ObjectMeta{
					Labels: map[string]string{
						"app": defaultKeycloakIdentifier,
					},
				},
				Spec: corev1.PodSpec{
					Containers: []corev1.Container{
						{
							Name:  defaultKeycloakIdentifier,
							Image: getKeycloakContainerImage(cr),
							Env:   util.ProxyEnvVars(getKeycloakContainerEnv()...),
							Ports: []corev1.ContainerPort{
								{Name: "http", ContainerPort: httpPort},
								{Name: "https", ContainerPort: portTLS},
							},
							ReadinessProbe: &corev1.Probe{
								ProbeHandler: corev1.ProbeHandler{
									HTTPGet: &corev1.HTTPGetAction{
										Path: "/auth/realms/master",
										Port: intstr.FromInt(int(httpPort)),
									},
								},
							},
						},
					},
				},
			},
		},
	}
}

<<<<<<< HEAD
func (r *ArgoCDReconciler) newKeycloakInstance(cr *argoproj.ArgoCD) error {
=======
func (r *ReconcileArgoCD) newKeycloakInstance(cr *argoproj.ArgoCD) error {
>>>>>>> aa399a55

	// Create Keycloak Ingress
	ing := newKeycloakIngress(cr)
	err := r.Client.Get(context.TODO(), types.NamespacedName{Name: ing.Name,
		Namespace: ing.Namespace}, ing)

	if err != nil {
		if errors.IsNotFound(err) {
			if err := controllerutil.SetControllerReference(cr, ing, r.Scheme); err != nil {
				return err
			}
			err = r.Client.Create(context.TODO(), ing)
			if err != nil {
				return err
			}
		} else {
			return err
		}
	}

	// Create Keycloak Service
	svc := newKeycloakService(cr)
	err = r.Client.Get(context.TODO(), types.NamespacedName{Name: svc.Name,
		Namespace: svc.Namespace}, svc)

	if err != nil {
		if errors.IsNotFound(err) {
			if err := controllerutil.SetControllerReference(cr, svc, r.Scheme); err != nil {
				return err
			}
			err = r.Client.Create(context.TODO(), svc)
			if err != nil {
				return err
			}
		} else {
			return err
		}
	}

	// Create Keycloak Deployment
	dep := newKeycloakDeployment(cr)
	err = r.Client.Get(context.TODO(), types.NamespacedName{Name: dep.Name,
		Namespace: dep.Namespace}, dep)

	if err != nil {
		if errors.IsNotFound(err) {
			if err := controllerutil.SetControllerReference(cr, dep, r.Scheme); err != nil {
				return err
			}
			err = r.Client.Create(context.TODO(), dep)
			if err != nil {
				return err
			}
		} else {
			return err
		}
	}

	return nil
}

// prepares a keycloak config which is used in creating keycloak realm configuration.
<<<<<<< HEAD
func (r *ArgoCDReconciler) prepareKeycloakConfig(cr *argoproj.ArgoCD) (*keycloakConfig, error) {
=======
func (r *ReconcileArgoCD) prepareKeycloakConfig(cr *argoproj.ArgoCD) (*keycloakConfig, error) {
>>>>>>> aa399a55

	var tlsVerification bool
	// Get keycloak hostname from route.
	// keycloak hostname is required to post realm configuration to keycloak when keycloak cannot be accessed using service name
	// due to network policies or operator running outside the cluster or development purpose.
	existingKeycloakRoute := &routev1.Route{
		ObjectMeta: metav1.ObjectMeta{
			Name:      defaultKeycloakIdentifier,
			Namespace: cr.Namespace,
		},
	}
	err := r.Client.Get(context.TODO(), types.NamespacedName{Name: existingKeycloakRoute.Name,
		Namespace: existingKeycloakRoute.Namespace}, existingKeycloakRoute)
	if err != nil {
		return nil, err
	}
	kRouteURL := fmt.Sprintf("https://%s", existingKeycloakRoute.Spec.Host)

	// Get ArgoCD hostname from route. ArgoCD hostname is used in the keycloak client configuration.
	existingArgoCDRoute := &routev1.Route{
		ObjectMeta: metav1.ObjectMeta{
			Name:      fmt.Sprintf("%s-%s", cr.Name, "server"),
			Namespace: cr.Namespace,
		},
	}
	err = r.Client.Get(context.TODO(), types.NamespacedName{Name: existingArgoCDRoute.Name,
		Namespace: existingArgoCDRoute.Namespace}, existingArgoCDRoute)
	if err != nil {
		return nil, err
	}
	aRouteURL := fmt.Sprintf("https://%s", existingArgoCDRoute.Spec.Host)

	// Get keycloak Secret for credentials. credentials are required to authenticate with keycloak.
	existingSecret := &corev1.Secret{
		ObjectMeta: metav1.ObjectMeta{
			Name:      fmt.Sprintf("%s-%s", defaultKeycloakIdentifier, "secret"),
			Namespace: cr.Namespace,
		},
	}
	err = r.Client.Get(context.TODO(), types.NamespacedName{Name: existingSecret.Name,
		Namespace: existingSecret.Namespace}, existingSecret)
	if err != nil {
		return nil, err
	}

	userEnc := b64.URLEncoding.EncodeToString(existingSecret.Data["SSO_USERNAME"])
	passEnc := b64.URLEncoding.EncodeToString(existingSecret.Data["SSO_PASSWORD"])

	username, _ := b64.URLEncoding.DecodeString(userEnc)
	password, _ := b64.URLEncoding.DecodeString(passEnc)

	// Get Keycloak Service Cert
	serverCert, err := r.getKCServerCert(cr)
	if err != nil {
		return nil, err
	}

	// By default TLS Verification should be enabled.
	if cr.Spec.SSO.Keycloak == nil || (cr.Spec.SSO.Keycloak.VerifyTLS == nil || *cr.Spec.SSO.Keycloak.VerifyTLS) {
		tlsVerification = true
	}

	cfg := &keycloakConfig{
		ArgoName:           cr.Name,
		ArgoNamespace:      cr.Namespace,
		Username:           string(username),
		Password:           string(password),
		KeycloakURL:        kRouteURL,
		ArgoCDURL:          aRouteURL,
		KeycloakServerCert: serverCert,
		VerifyTLS:          tlsVerification,
	}

	return cfg, nil
}

// prepares a keycloak config which is used in creating keycloak realm configuration for kubernetes.
<<<<<<< HEAD
func (r *ArgoCDReconciler) prepareKeycloakConfigForK8s(cr *argoproj.ArgoCD) (*keycloakConfig, error) {
=======
func (r *ReconcileArgoCD) prepareKeycloakConfigForK8s(cr *argoproj.ArgoCD) (*keycloakConfig, error) {
>>>>>>> aa399a55

	// Get keycloak hostname from ingress.
	// keycloak hostname is required to post realm configuration to keycloak when keycloak cannot be accessed using service name
	// due to network policies or operator running outside the cluster or development purpose.
	existingKeycloakIng := &networkingv1.Ingress{
		ObjectMeta: metav1.ObjectMeta{
			Name:      defaultKeycloakIdentifier,
			Namespace: cr.Namespace,
		},
	}
	err := r.Client.Get(context.TODO(), types.NamespacedName{Name: existingKeycloakIng.Name,
		Namespace: existingKeycloakIng.Namespace}, existingKeycloakIng)
	if err != nil {
		return nil, err
	}
	kIngURL := fmt.Sprintf("https://%s", existingKeycloakIng.Spec.Rules[0].Host)

	// Get ArgoCD hostname from Ingress. ArgoCD hostname is used in the keycloak client configuration.
	existingArgoCDIng := &networkingv1.Ingress{
		ObjectMeta: metav1.ObjectMeta{
			Name:      fmt.Sprintf("%s-%s", cr.Name, "server"),
			Namespace: cr.Namespace,
		},
	}
	err = r.Client.Get(context.TODO(), types.NamespacedName{Name: existingArgoCDIng.Name,
		Namespace: existingArgoCDIng.Namespace}, existingArgoCDIng)
	if err != nil {
		return nil, err
	}
	aIngURL := fmt.Sprintf("https://%s", existingArgoCDIng.Spec.Rules[0].Host)

	cfg := &keycloakConfig{
		ArgoName:      cr.Name,
		ArgoNamespace: cr.Namespace,
		Username:      defaultKeycloakAdminUser,
		Password:      defaultKeycloakAdminPassword,
		KeycloakURL:   kIngURL,
		ArgoCDURL:     aIngURL,
		VerifyTLS:     false,
	}

	return cfg, nil
}

// creates a keycloak realm configuration which when posted to keycloak using http client creates a keycloak realm.
func createRealmConfig(cfg *keycloakConfig) ([]byte, error) {

	oAuthClientSecret, err := util.GenerateRandomString(8)
	if err != nil {
		//TO DO: handle error
	}

	ks := &CustomKeycloakAPIRealm{
		Realm:       keycloakRealm,
		Enabled:     true,
		SslRequired: "external",
		Clients: []*KeycloakAPIClient{
			{
				ClientID:                keycloakClient,
				Name:                    keycloakClient,
				RootURL:                 cfg.ArgoCDURL,
				AdminURL:                cfg.ArgoCDURL,
				ClientAuthenticatorType: "client-secret",
				Secret:                  oAuthClientSecret,
				RedirectUris: []string{fmt.Sprintf("%s/%s",
					cfg.ArgoCDURL, "auth/callback")},
				WebOrigins: []string{cfg.ArgoCDURL},
				DefaultClientScopes: []string{
					"web-origins",
					"role_list",
					"roles",
					"profile",
					"groups",
					"email",
				},
				StandardFlowEnabled: true,
			},
		},
		ClientScopes: []KeycloakClientScope{
			{
				Name:     "groups",
				Protocol: "openid-connect",
				ProtocolMappers: []KeycloakProtocolMapper{
					{
						Name:           "groups",
						Protocol:       "openid-connect",
						ProtocolMapper: "oidc-usermodel-attribute-mapper",
						Config: map[string]string{
							"aggregate.attrs":      "false",
							"multivalued":          "true",
							"userinfo.token.claim": "true",
							"user.attribute":       "groups",
							"id.token.claim":       "true",
							"access.token.claim":   "true",
							"claim.name":           "groups",
						},
					},
				},
			},
			{
				Name:     "email",
				Protocol: "openid-connect",
				ProtocolMappers: []KeycloakProtocolMapper{
					{
						Name:           "email",
						Protocol:       "openid-connect",
						ProtocolMapper: "oidc-usermodel-property-mapper",
						Config: map[string]string{
							"userinfo.token.claim": "true",
							"user.attribute":       "email",
							"id.token.claim":       "true",
							"access.token.claim":   "true",
							"claim.name":           "email",
							"jsonType.label":       "String",
						},
					},
				},
			},
			{
				Name:     "profile",
				Protocol: "openid-connect",
				Attributes: map[string]string{
					"include.in.token.scope":    "true",
					"display.on.consent.screen": "true",
				},
			},
		},
	}

	// Add OpenShift-v4 as Identity Provider only for OpenShift environment.
	// No Identity Provider is configured by default for non-openshift environments.
	if workloads.IsTemplateAPIAvailable() {
		baseURL := "https://kubernetes.default.svc.cluster.local"
		if ok, _ := cluster.IsProxyCluster(); ok {
			var err error
			baseURL, err = cluster.GetOpenShiftAPIURL()
			if err != nil {
				return nil, err
			}
		}

		ks.IdentityProviders = []*KeycloakIdentityProvider{
			{
				Alias:       "openshift-v4",
				DisplayName: "Login with OpenShift",
				ProviderID:  "openshift-v4",
				Config: map[string]string{
					"baseUrl":      baseURL,
					"clientSecret": oAuthClientSecret,
					"clientId":     getOAuthClient(cfg.ArgoNamespace),
					"defaultScope": "user:full",
					"syncMode":     "FORCE",
				},
			},
		}
		ks.IdentityProviderMappers = []*KeycloakIdentityProviderMapper{
			{
				Name:                   "groups",
				IdentityProviderAlias:  "openshift-v4",
				IdentityProviderMapper: "openshift-v4-user-attribute-mapper",
				Config: map[string]string{
					"syncMode":      "INHERIT",
					"jsonField":     "groups",
					"userAttribute": "groups",
				},
			},
		}
	}

	json, err := json.Marshal(ks)
	if err != nil {
		return nil, err
	}

	return json, nil
}

// Gets Keycloak Server cert. This cert is used to authenticate the api calls to the Keycloak service.
<<<<<<< HEAD
func (r *ArgoCDReconciler) getKCServerCert(cr *argoproj.ArgoCD) ([]byte, error) {
=======
func (r *ReconcileArgoCD) getKCServerCert(cr *argoproj.ArgoCD) ([]byte, error) {
>>>>>>> aa399a55

	sslCertsSecret := &corev1.Secret{
		ObjectMeta: metav1.ObjectMeta{
			Name:      servingCertSecretName,
			Namespace: cr.Namespace,
		},
	}

	err := r.Client.Get(context.TODO(), types.NamespacedName{Name: sslCertsSecret.Name, Namespace: sslCertsSecret.Namespace}, sslCertsSecret)

	switch {
	case err == nil:
		return sslCertsSecret.Data["tls.crt"], nil
	case errors.IsNotFound(err):
		return nil, nil
	default:
		return nil, err
	}
}

func getOAuthClient(ns string) string {
	return fmt.Sprintf("%s-%s", defaultKeycloakBrokerName, ns)
}

// Updates OIDC configuration for ArgoCD.
<<<<<<< HEAD
func (r *ArgoCDReconciler) updateArgoCDConfiguration(cr *argoproj.ArgoCD, kRouteURL string) error {
=======
func (r *ReconcileArgoCD) updateArgoCDConfiguration(cr *argoproj.ArgoCD, kRouteURL string) error {
>>>>>>> aa399a55

	// Update the ArgoCD client secret for OIDC in argocd-secret.
	argoCDSecret := &corev1.Secret{
		ObjectMeta: metav1.ObjectMeta{
			Name:      common.ArgoCDSecretName,
			Namespace: cr.Namespace,
		},
	}

	err := r.Client.Get(context.TODO(), types.NamespacedName{Name: argoCDSecret.Name, Namespace: argoCDSecret.Namespace}, argoCDSecret)
	if err != nil {
		log.Error(err, fmt.Sprintf("ArgoCD secret not found for ArgoCD %s in namespace %s",
			cr.Name, cr.Namespace))
		return err
	}

	argoCDSecret.Data["oidc.keycloak.clientSecret"] = []byte(oAuthClientSecret)
	err = r.Client.Update(context.TODO(), argoCDSecret)
	if err != nil {
		log.Error(err, fmt.Sprintf("Error updating ArgoCD Secret for ArgoCD %s in namespace %s",
			cr.Name, cr.Namespace))
		return err
	}

	// Create openshift OAuthClient
	if workloads.IsTemplateAPIAvailable() {
		oAuthClient := &oauthv1.OAuthClient{
			TypeMeta: metav1.TypeMeta{
				Kind:       "OAuthClient",
				APIVersion: "oauth.openshift.io/v1",
			},
			ObjectMeta: metav1.ObjectMeta{
				Name:      getOAuthClient(cr.Namespace),
				Namespace: cr.Namespace,
			},
			Secret: oAuthClientSecret,
			RedirectURIs: []string{fmt.Sprintf("%s/auth/realms/%s/broker/openshift-v4/endpoint",
				kRouteURL, keycloakClient)},
			GrantMethod: "prompt",
		}

		err = controllerutil.SetOwnerReference(cr, oAuthClient, r.Scheme)
		if err != nil {
			return err
		}

		err = r.Client.Get(context.TODO(), types.NamespacedName{Name: oAuthClient.Name}, oAuthClient)
		if err != nil {
			if errors.IsNotFound(err) {
				err = r.Client.Create(context.TODO(), oAuthClient)
				if err != nil {
					return err
				}
			}
		}
	}

	// Update ArgoCD instance for OIDC Config with Keycloakrealm URL
	rootCA := ""
	if cr.Spec.SSO.Keycloak.RootCA != "" {
		rootCA = cr.Spec.SSO.Keycloak.RootCA
	}
	o, err := yaml.Marshal(oidcConfig{
		Name: "Keycloak",
		Issuer: fmt.Sprintf("%s/auth/realms/%s",
			kRouteURL, keycloakRealm),
		ClientID:       keycloakClient,
		ClientSecret:   "$oidc.keycloak.clientSecret",
		RequestedScope: []string{"openid", "profile", "email", "groups"},
		RootCA:         rootCA,
	})

	if err != nil {
		return err
	}

	argoCDCM := newConfigMapWithName(common.ArgoCDConfigMapName, cr)
	err = r.Client.Get(context.TODO(), types.NamespacedName{Name: argoCDCM.Name, Namespace: argoCDCM.Namespace}, argoCDCM)
	if err != nil {
		log.Error(err, fmt.Sprintf("ArgoCD configmap not found for ArgoCD %s in namespace %s",
			cr.Name, cr.Namespace))

		return err
	}

	argoCDCM.Data[common.ArgoCDKeyOIDCConfig] = string(o)
	err = r.Client.Update(context.TODO(), argoCDCM)
	if err != nil {
		log.Error(err, fmt.Sprintf("Error updating OIDC Configuration for ArgoCD %s in namespace %s",
			cr.Name, cr.Namespace))
		return err
	}

	// Update RBAC for ArgoCD Instance.
	argoRBACCM := newConfigMapWithName(common.ArgoCDRBACConfigMapName, cr)
	err = r.Client.Get(context.TODO(), types.NamespacedName{Name: argoRBACCM.Name, Namespace: argoRBACCM.Namespace}, argoRBACCM)
	if err != nil {
		log.Error(err, fmt.Sprintf("ArgoCD RBAC configmap not found for ArgoCD %s in namespace %s",
			cr.Name, cr.Namespace))

		return err
	}

	argoRBACCM.Data["scopes"] = "[groups,email]"
	err = r.Client.Update(context.TODO(), argoRBACCM)
	if err != nil {
		log.Error(err, fmt.Sprintf("Error updating ArgoCD RBAC configmap %s in namespace %s",
			cr.Name, cr.Namespace))
		return err
	}

	return nil
}

// HandleKeycloakPodDeletion resets the Realm Creation Status to false when keycloak pod is deleted.
func handleKeycloakPodDeletion(dc *oappsv1.DeploymentConfig) error {
	dcClient, err := util.GetOAppsClient()

	log.Info("Set the Realm Creation status annoation to false")
	existingDC, err := dcClient.DeploymentConfigs(dc.Namespace).Get(context.TODO(), defaultKeycloakIdentifier, metav1.GetOptions{})
	if err != nil {
		return err
	}

	existingDC.Annotations["argocd.argoproj.io/realm-created"] = "false"
	_, err = dcClient.DeploymentConfigs(dc.Namespace).Update(context.TODO(), existingDC, metav1.UpdateOptions{})
	if err != nil {
		return err
	}

	return nil
}

<<<<<<< HEAD
func (r *ArgoCDReconciler) reconcileKeycloakConfiguration(cr *argoproj.ArgoCD) error {
=======
func (r *ReconcileArgoCD) reconcileKeycloakConfiguration(cr *argoproj.ArgoCD) error {
>>>>>>> aa399a55

	// TemplateAPI is available, Install keycloak using openshift templates.
	if workloads.IsTemplateAPIAvailable() {
		err := r.reconcileKeycloakForOpenShift(cr)
		if err != nil {
			return err
		}
	} else {
		err := r.reconcileKeycloak(cr)
		if err != nil {
			return err
		}
	}

	return nil
}

func deleteKeycloakConfiguration(cr *argoproj.ArgoCD) error {

	// If SSO is installed using OpenShift templates.
	if workloads.IsTemplateAPIAvailable() {
		err := deleteKeycloakConfigForOpenShift(cr)
		if err != nil {
			return err
		}
	} else {
		err := deleteKeycloakConfigForK8s(cr)
		if err != nil {
			return err
		}
	}

	return nil
}

// Delete Keycloak configuration for OpenShift
func deleteKeycloakConfigForOpenShift(cr *argoproj.ArgoCD) error {
	cfg, err := config.GetConfig()
	if err != nil {
		log.Error(err, fmt.Sprintf("unable to get k8s config for ArgoCD %s in namespace %s",
			cr.Name, cr.Namespace))
		return err
	}

	// Initialize template client.
	templateclient, err := templatev1client.NewForConfig(cfg)
	if err != nil {
		log.Error(err, fmt.Sprintf("unable to create Template client for ArgoCD %s in namespace %s",
			cr.Name, cr.Namespace))
		return err
	}

	log.Info(fmt.Sprintf("Delete Template Instance for ArgoCD %s in namespace %s",
		cr.Name, cr.Namespace))

	// We use the foreground propagation policy to ensure that the garbage
	// collector removes all instantiated objects before the TemplateInstance
	// itself disappears.
	foreground := metav1.DeletePropagationForeground
	deleteOptions := metav1.DeleteOptions{PropagationPolicy: &foreground}
	err = templateclient.TemplateInstances(cr.Namespace).Delete(context.TODO(), defaultTemplateIdentifier, deleteOptions)
	if err != nil {
		return err
	}

	err = deleteOAuthClient(cr)
	if err != nil {
		return err
	}

	return nil
}

// Delete OpenShift OAuthClient
func deleteOAuthClient(cr *argoproj.ArgoCD) error {

	cfg, err := config.GetConfig()
	if err != nil {
		log.Error(err, fmt.Sprintf("unable to get k8s config for ArgoCD %s in namespace %s",
			cr.Name, cr.Namespace))
		return err
	}

	// We use the foreground propagation policy to ensure that the garbage
	// collector removes all instantiated objects before the TemplateInstance
	// itself disappears.
	foreground := metav1.DeletePropagationForeground
	deleteOptions := metav1.DeleteOptions{PropagationPolicy: &foreground}

	// Delete OAuthClient created for keycloak.
	oauth, err := oauthclient.NewForConfig(cfg)
	if err != nil {
		log.Error(err, fmt.Sprintf("unable to create oAuth client for ArgoCD %s in namespace %s",
			cr.Name, cr.Namespace))
		return err
	}
	log.Info(fmt.Sprintf("Delete OAuthClient for ArgoCD %s in namespace %s",
		cr.Name, cr.Namespace))

	oa := getOAuthClient(cr.Namespace)

	// TODO: Remove the oauth.OAuthClients().Get and proceed with delete once the issue is resolved.
	// OAuthClient configuration does not get deleted from previous instances occasionally.
	// It is safe to verify if OAuthClient exists and perform delete.
	// https://github.com/openshift/client-go/issues/209
	_, err = oauth.OAuthClients().Get(context.TODO(), oa, metav1.GetOptions{})
	if err == nil {
		err = oauth.OAuthClients().Delete(context.TODO(), oa, deleteOptions)
		if err != nil {
			return err
		}
	}

	return nil
}

// Delete Keycloak configuration for Kubernetes
func deleteKeycloakConfigForK8s(cr *argoproj.ArgoCD) error {

	cfg, err := config.GetConfig()
	if err != nil {
		log.Error(err, fmt.Sprintf("unable to get k8s config for ArgoCD %s in namespace %s",
			cr.Name, cr.Namespace))
		return err
	}

	clientset, err := kubernetes.NewForConfig(cfg)
	if err != nil {
		return err
	}

	log.Info(fmt.Sprintf("Delete Keycloak deployment for ArgoCD %s in namespace %s",
		cr.Name, cr.Namespace))

	// We use the foreground propagation policy to ensure that the garbage
	// collector removes all instantiated objects before the TemplateInstance
	// itself disappears.
	foreground := metav1.DeletePropagationForeground
	deleteOptions := metav1.DeleteOptions{PropagationPolicy: &foreground}
	err = clientset.AppsV1().Deployments(cr.Namespace).Delete(context.TODO(), defaultKeycloakIdentifier, deleteOptions)
	if err != nil {
		return err
	}

	log.Info(fmt.Sprintf("Delete Keycloak Service for ArgoCD %s in namespace %s",
		cr.Name, cr.Namespace))

	err = clientset.CoreV1().Services(cr.Namespace).Delete(context.TODO(), defaultKeycloakIdentifier, deleteOptions)
	if err != nil {
		return err
	}

	log.Info(fmt.Sprintf("Delete Keycloak Ingress for ArgoCD %s in namespace %s",
		cr.Name, cr.Namespace))

	err = clientset.ExtensionsV1beta1().Ingresses(cr.Namespace).Delete(context.TODO(), defaultKeycloakIdentifier, deleteOptions)
	if err != nil {
		return err
	}

	return nil
}

// Installs and configures Keycloak for OpenShift
<<<<<<< HEAD
func (r *ArgoCDReconciler) reconcileKeycloakForOpenShift(cr *argoproj.ArgoCD) error {
=======
func (r *ReconcileArgoCD) reconcileKeycloakForOpenShift(cr *argoproj.ArgoCD) error {
>>>>>>> aa399a55

	templateInstanceRef, err := newKeycloakTemplateInstance(cr)
	if err != nil {
		return err
	}
	err = r.Client.Get(context.TODO(), types.NamespacedName{Name: templateInstanceRef.Name,
		Namespace: templateInstanceRef.Namespace}, &template.TemplateInstance{})
	if err != nil {
		if errors.IsNotFound(err) {
			log.Info(fmt.Sprintf("Template API found, Installing keycloak using openshift templates for ArgoCD %s in namespace %s",
				cr.Name, cr.Namespace))

			if err := controllerutil.SetControllerReference(cr, templateInstanceRef, r.Scheme); err != nil {
				return err
			}

			err = r.Client.Create(context.TODO(), templateInstanceRef)
			if err != nil {
				return err
			}
		} else {
			return err
		}
	}

	existingDC := &oappsv1.DeploymentConfig{
		ObjectMeta: metav1.ObjectMeta{
			Name:      defaultKeycloakIdentifier,
			Namespace: cr.Namespace,
		},
	}
	err = r.Client.Get(context.TODO(), types.NamespacedName{Name: existingDC.Name, Namespace: existingDC.Namespace}, existingDC)
	if err != nil {
		log.Error(err, fmt.Sprintf("Keycloak Deployment not found or being created for ArgoCD %s in namespace %s",
			cr.Name, cr.Namespace))
	} else {
		// Handle Image upgrades
		desiredImage := getKeycloakContainerImage(cr)
		if existingDC.Spec.Template.Spec.Containers[0].Image != desiredImage {
			existingDC.Spec.Template.Spec.Containers[0].Image = desiredImage

			err = retry.RetryOnConflict(retry.DefaultBackoff, func() error {
				return r.Client.Update(context.TODO(), existingDC)
			})

			if err != nil {
				return err
			}
		}
	}

	// Proceed with the keycloak configuration only once the keycloak pod is up and running.
	if existingDC.Status.AvailableReplicas == expectedReplicas {

		cfg, err := r.prepareKeycloakConfig(cr)
		if err != nil {
			return err
		}

		// keycloakRouteURL is used to update the OIDC configuration for ArgoCD.
		keycloakRouteURL := cfg.KeycloakURL

		// If Keycloak deployment exists and a realm is already created for ArgoCD, Do not create a new one.
		if existingDC.Annotations["argocd.argoproj.io/realm-created"] == "false" {

			// Create a keycloak realm and publish.
			response, err := createRealm(cfg)
			if err != nil {
				log.Error(err, fmt.Sprintf("Failed posting keycloak realm configuration for ArgoCD %s in namespace %s",
					cr.Name, cr.Namespace))
				return err
			}

			if response == successResponse {
				log.Info(fmt.Sprintf("Successfully created keycloak realm for ArgoCD %s in namespace %s",
					cr.Name, cr.Namespace))

				// TODO: Remove the deleteOAuthClient invocation once the issue is resolved.
				// OAuthClient configuration does not get deleted from previous instances occasionally.
				// It is safe to delete before updating the OIDC config.
				// https://github.com/openshift/client-go/issues/209
				err = deleteOAuthClient(cr)
				if err != nil {
					return err
				}

				// Update Realm creation. This will avoid posting of realm configuration on further reconciliations.
				err = r.Client.Get(context.TODO(), types.NamespacedName{Name: existingDC.Name, Namespace: existingDC.Namespace}, existingDC)
				if err != nil {
					return err
				}

				existingDC.Annotations["argocd.argoproj.io/realm-created"] = "true"
				err = retry.RetryOnConflict(retry.DefaultBackoff, func() error {
					return r.Client.Update(context.TODO(), existingDC)
				})

				if err != nil {
					return err
				}

			}
		}

		// Updates OIDC Configuration in the argocd-cm when Keycloak is initially configured
		// or when user requests to update the OIDC configuration through `.spec.sso.keycloak.rootCA`.
		err = r.updateArgoCDConfiguration(cr, keycloakRouteURL)
		if err != nil {
			log.Error(err, fmt.Sprintf("Failed to update OIDC Configuration for ArgoCD %s in namespace %s",
				cr.Name, cr.Namespace))
			return err
		}
	}

	return nil
}

// Installs and configures Keycloak for Kubernetes
<<<<<<< HEAD
func (r *ArgoCDReconciler) reconcileKeycloak(cr *argoproj.ArgoCD) error {
=======
func (r *ReconcileArgoCD) reconcileKeycloak(cr *argoproj.ArgoCD) error {
>>>>>>> aa399a55

	err := r.newKeycloakInstance(cr)
	if err != nil {
		log.Error(err, fmt.Sprintf("Failed creating keycloak instance for ArgoCD %s in Namespace %s",
			cr.Name, cr.Namespace))
		return err
	}

	existingDeployment := &k8sappsv1.Deployment{
		ObjectMeta: metav1.ObjectMeta{
			Name:      defaultKeycloakIdentifier,
			Namespace: cr.Namespace,
		},
	}

	err = r.Client.Get(context.TODO(), types.NamespacedName{Name: existingDeployment.Name, Namespace: existingDeployment.Namespace}, existingDeployment)
	if err != nil {
		log.Error(err, fmt.Sprintf("Keycloak Deployment not found or being created for ArgoCD %s in namespace %s",
			cr.Name, cr.Namespace))
	} else {
		// Handle Image upgrades
		desiredImage := getKeycloakContainerImage(cr)
		if existingDeployment.Spec.Template.Spec.Containers[0].Image != desiredImage {
			existingDeployment.Spec.Template.Spec.Containers[0].Image = desiredImage

			err = retry.RetryOnConflict(retry.DefaultBackoff, func() error {
				return r.Client.Update(context.TODO(), existingDeployment)
			})

			if err != nil {
				return err
			}
		}
	}

	// Proceed with the keycloak configuration only once the keycloak pod is up and running.
	if existingDeployment.Status.AvailableReplicas == expectedReplicas {

		cfg, err := r.prepareKeycloakConfigForK8s(cr)
		if err != nil {
			return err
		}

		// kIngURL is used to update the OIDC configuration for ArgoCD.
		kIngURL := cfg.KeycloakURL

		// If Keycloak deployment exists and a realm is already created for ArgoCD, Do not create a new one.
		if existingDeployment.Annotations["argocd.argoproj.io/realm-created"] == "false" {
			// Create a keycloak realm and publish.
			response, err := createRealm(cfg)
			if err != nil {
				log.Error(err, fmt.Sprintf("Failed posting keycloak realm configuration for ArgoCD %s in namespace %s",
					cr.Name, cr.Namespace))
				return err
			}

			if response == successResponse {
				log.Info("Successfully created keycloak realm for ArgoCD %s in namespace %s")

				// Update Realm creation. This will avoid posting of realm configuration on further reconciliations.
				existingDeployment.Annotations["argocd.argoproj.io/realm-created"] = "true"
				err = r.Client.Update(context.TODO(), existingDeployment)
				if err != nil {
					return err
				}
			}
		}

		// Updates OIDC Configuration in the argocd-cm when Keycloak is initially configured
		// or when user requests to update the OIDC configuration through `.spec.sso.keycloak.rootCA`.
		err = r.updateArgoCDConfiguration(cr, kIngURL)
		if err != nil {
			log.Error(err, fmt.Sprintf("Failed to update OIDC Configuration for ArgoCD %s in namespace %s",
				cr.Name, cr.Namespace))
			return err
		}
	}

	return nil
}<|MERGE_RESOLUTION|>--- conflicted
+++ resolved
@@ -24,13 +24,10 @@
 
 	argoproj "github.com/argoproj-labs/argocd-operator/api/v1beta1"
 	"github.com/argoproj-labs/argocd-operator/common"
-<<<<<<< HEAD
+	"github.com/argoproj-labs/argocd-operator/pkg/argoutil"
 	"github.com/argoproj-labs/argocd-operator/pkg/cluster"
-	util "github.com/argoproj-labs/argocd-operator/pkg/util"
+	"github.com/argoproj-labs/argocd-operator/pkg/util"
 	"github.com/argoproj-labs/argocd-operator/pkg/workloads"
-=======
-	"github.com/argoproj-labs/argocd-operator/pkg/argoutil"
->>>>>>> aa399a55
 
 	appsv1 "github.com/openshift/api/apps/v1"
 	oappsv1 "github.com/openshift/api/apps/v1"
@@ -369,7 +366,7 @@
 	}
 
 	if cr.Spec.NodePlacement != nil {
-		dc.Spec.Template.Spec.NodeSelector = util.AppendStringMap(dc.Spec.Template.Spec.NodeSelector, cr.Spec.NodePlacement.NodeSelector)
+		dc.Spec.Template.Spec.NodeSelector = argoutil.AppendStringMap(dc.Spec.Template.Spec.NodeSelector, cr.Spec.NodePlacement.NodeSelector)
 		dc.Spec.Template.Spec.Tolerations = cr.Spec.NodePlacement.Tolerations
 	}
 
@@ -648,11 +645,7 @@
 	}
 }
 
-<<<<<<< HEAD
-func (r *ArgoCDReconciler) newKeycloakInstance(cr *argoproj.ArgoCD) error {
-=======
 func (r *ReconcileArgoCD) newKeycloakInstance(cr *argoproj.ArgoCD) error {
->>>>>>> aa399a55
 
 	// Create Keycloak Ingress
 	ing := newKeycloakIngress(cr)
@@ -715,11 +708,7 @@
 }
 
 // prepares a keycloak config which is used in creating keycloak realm configuration.
-<<<<<<< HEAD
-func (r *ArgoCDReconciler) prepareKeycloakConfig(cr *argoproj.ArgoCD) (*keycloakConfig, error) {
-=======
 func (r *ReconcileArgoCD) prepareKeycloakConfig(cr *argoproj.ArgoCD) (*keycloakConfig, error) {
->>>>>>> aa399a55
 
 	var tlsVerification bool
 	// Get keycloak hostname from route.
@@ -797,11 +786,7 @@
 }
 
 // prepares a keycloak config which is used in creating keycloak realm configuration for kubernetes.
-<<<<<<< HEAD
-func (r *ArgoCDReconciler) prepareKeycloakConfigForK8s(cr *argoproj.ArgoCD) (*keycloakConfig, error) {
-=======
 func (r *ReconcileArgoCD) prepareKeycloakConfigForK8s(cr *argoproj.ArgoCD) (*keycloakConfig, error) {
->>>>>>> aa399a55
 
 	// Get keycloak hostname from ingress.
 	// keycloak hostname is required to post realm configuration to keycloak when keycloak cannot be accessed using service name
@@ -980,11 +965,7 @@
 }
 
 // Gets Keycloak Server cert. This cert is used to authenticate the api calls to the Keycloak service.
-<<<<<<< HEAD
-func (r *ArgoCDReconciler) getKCServerCert(cr *argoproj.ArgoCD) ([]byte, error) {
-=======
 func (r *ReconcileArgoCD) getKCServerCert(cr *argoproj.ArgoCD) ([]byte, error) {
->>>>>>> aa399a55
 
 	sslCertsSecret := &corev1.Secret{
 		ObjectMeta: metav1.ObjectMeta{
@@ -1010,11 +991,7 @@
 }
 
 // Updates OIDC configuration for ArgoCD.
-<<<<<<< HEAD
-func (r *ArgoCDReconciler) updateArgoCDConfiguration(cr *argoproj.ArgoCD, kRouteURL string) error {
-=======
 func (r *ReconcileArgoCD) updateArgoCDConfiguration(cr *argoproj.ArgoCD, kRouteURL string) error {
->>>>>>> aa399a55
 
 	// Update the ArgoCD client secret for OIDC in argocd-secret.
 	argoCDSecret := &corev1.Secret{
@@ -1131,7 +1108,7 @@
 
 // HandleKeycloakPodDeletion resets the Realm Creation Status to false when keycloak pod is deleted.
 func handleKeycloakPodDeletion(dc *oappsv1.DeploymentConfig) error {
-	dcClient, err := util.GetOAppsClient()
+	dcClient, err := argoutil.GetOAppsClient()
 
 	log.Info("Set the Realm Creation status annoation to false")
 	existingDC, err := dcClient.DeploymentConfigs(dc.Namespace).Get(context.TODO(), defaultKeycloakIdentifier, metav1.GetOptions{})
@@ -1148,11 +1125,7 @@
 	return nil
 }
 
-<<<<<<< HEAD
-func (r *ArgoCDReconciler) reconcileKeycloakConfiguration(cr *argoproj.ArgoCD) error {
-=======
 func (r *ReconcileArgoCD) reconcileKeycloakConfiguration(cr *argoproj.ArgoCD) error {
->>>>>>> aa399a55
 
 	// TemplateAPI is available, Install keycloak using openshift templates.
 	if workloads.IsTemplateAPIAvailable() {
@@ -1317,11 +1290,7 @@
 }
 
 // Installs and configures Keycloak for OpenShift
-<<<<<<< HEAD
-func (r *ArgoCDReconciler) reconcileKeycloakForOpenShift(cr *argoproj.ArgoCD) error {
-=======
 func (r *ReconcileArgoCD) reconcileKeycloakForOpenShift(cr *argoproj.ArgoCD) error {
->>>>>>> aa399a55
 
 	templateInstanceRef, err := newKeycloakTemplateInstance(cr)
 	if err != nil {
@@ -1440,11 +1409,7 @@
 }
 
 // Installs and configures Keycloak for Kubernetes
-<<<<<<< HEAD
-func (r *ArgoCDReconciler) reconcileKeycloak(cr *argoproj.ArgoCD) error {
-=======
 func (r *ReconcileArgoCD) reconcileKeycloak(cr *argoproj.ArgoCD) error {
->>>>>>> aa399a55
 
 	err := r.newKeycloakInstance(cr)
 	if err != nil {
