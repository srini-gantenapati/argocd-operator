package notifications

import (
	"github.com/argoproj-labs/argocd-operator/common"
	"github.com/argoproj-labs/argocd-operator/controllers/argocd/argocdcommon"
	"github.com/argoproj-labs/argocd-operator/pkg/cluster"
	"github.com/argoproj-labs/argocd-operator/pkg/permissions"

	rbacv1 "k8s.io/api/rbac/v1"
	apierrors "k8s.io/apimachinery/pkg/api/errors"
	metav1 "k8s.io/apimachinery/pkg/apis/meta/v1"
	"sigs.k8s.io/controller-runtime/pkg/controller/controllerutil"
)

func (nr *NotificationsReconciler) reconcileRoleBinding() error {

	nr.Logger.Info("reconciling roleBinding")

	sa, err := permissions.GetServiceAccount(resourceName, nr.Instance.Namespace, nr.Client)

	if err != nil {
		nr.Logger.Error(err, "reconcileRoleBinding: failed to get serviceaccount", "name", resourceName, "namespace", nr.Instance.Namespace)
		return err
	}

	roleBindingRequest := permissions.RoleBindingRequest{
		ObjectMeta: metav1.ObjectMeta{
			Name:        resourceName,
			Namespace:   nr.Instance.Namespace,
			Labels:      resourceLabels,
			Annotations: nr.Instance.Annotations,
		},
		RoleRef: rbacv1.RoleRef{
			APIGroup: rbacv1.GroupName,
			Kind:     common.RoleKind,
			Name:     resourceName,
		},
		Subjects: []rbacv1.Subject{
			{
				Kind:      rbacv1.ServiceAccountKind,
				Name:      sa.Name,
				Namespace: sa.Namespace,
			},
		},
	}

	desiredRoleBinding := permissions.RequestRoleBinding(roleBindingRequest)

	namespace, err := cluster.GetNamespace(nr.Instance.Namespace, nr.Client)
	if err != nil {
		nr.Logger.Error(err, "reconcileRole: failed to retrieve namespace", "name", nr.Instance.Namespace)
		return err
	}
	if namespace.DeletionTimestamp != nil {
		if err := nr.deleteRole(desiredRoleBinding.Name, desiredRoleBinding.Namespace); err != nil {
			nr.Logger.Error(err, "reconcileRoleBinding: failed to delete roleBinding", "name", desiredRoleBinding.Name, "namespace", desiredRoleBinding.Namespace)
		}
		return err
	}

	existingRoleBinding, err := permissions.GetRoleBinding(desiredRoleBinding.Name, desiredRoleBinding.Namespace, nr.Client)
	if err != nil {
		if !apierrors.IsNotFound(err) {
			nr.Logger.Error(err, "reconcileRoleBinding: failed to retrieve roleBinding", "name", desiredRoleBinding.Name, "namespace", desiredRoleBinding.Namespace)
			return err
		}

		if err = controllerutil.SetControllerReference(nr.Instance, desiredRoleBinding, nr.Scheme); err != nil {
			nr.Logger.Error(err, "reconcileRole: failed to set owner reference for role", "name", desiredRoleBinding.Name, "namespace", desiredRoleBinding.Namespace)
		}

		if err = permissions.CreateRoleBinding(desiredRoleBinding, nr.Client); err != nil {
			nr.Logger.Error(err, "reconcileRoleBinding: failed to create roleBinding", "name", desiredRoleBinding.Name, "namespace", desiredRoleBinding.Namespace)
			return err
		}
<<<<<<< HEAD
		nr.Logger.Info("reconcileRoleBinding: roleBinding created", "name", desiredRoleBinding.Name, "namespace", desiredRoleBinding.Namespace)
=======
		nr.Logger.Info("roleBinding created", "name", desiredRoleBinding.Name, "namespace", desiredRoleBinding.Namespace)
>>>>>>> 10a3bcde
		return nil
	}

	roleBindingChanged := false
	fieldsToCompare := []struct {
		existing, desired interface{}
	}{
		{
			&existingRoleBinding.RoleRef,
			&desiredRoleBinding.RoleRef,
		},
		{
			&existingRoleBinding.Subjects,
			&desiredRoleBinding.Subjects,
		},
	}

	for _, field := range fieldsToCompare {
		argocdcommon.UpdateIfChanged(field.existing, field.desired, nil, &roleBindingChanged)
	}

	if roleBindingChanged {
		if err = permissions.UpdateRoleBinding(existingRoleBinding, nr.Client); err != nil {
			nr.Logger.Error(err, "reconcileRoleBinding: failed to update roleBinding", "name", existingRoleBinding.Name, "namespace", existingRoleBinding.Namespace)
			return err
		}
	}

<<<<<<< HEAD
	nr.Logger.Info("reconcileRoleBinding: roleBinding updated", "name", existingRoleBinding.Name, "namespace", existingRoleBinding.Namespace)
=======
	nr.Logger.Info("roleBinding updated", "name", existingRoleBinding.Name, "namespace", existingRoleBinding.Namespace)
>>>>>>> 10a3bcde

	return nil
}

func (nr *NotificationsReconciler) deleteRoleBinding(name, namespace string) error {
	if err := permissions.DeleteRoleBinding(name, namespace, nr.Client); err != nil {
		if apierrors.IsNotFound(err) {
			return nil
		}
		nr.Logger.Error(err, "DeleteRole: failed to delete roleBinding", "name", name, "namespace", namespace)
		return err
	}
<<<<<<< HEAD
	nr.Logger.Info("DeleteRoleBinding: roleBinding deleted", "name", name, "namespace", namespace)
=======
	nr.Logger.Info("roleBinding deleted", "name", name, "namespace", namespace)
>>>>>>> 10a3bcde
	return nil
}<|MERGE_RESOLUTION|>--- conflicted
+++ resolved
@@ -73,11 +73,7 @@
 			nr.Logger.Error(err, "reconcileRoleBinding: failed to create roleBinding", "name", desiredRoleBinding.Name, "namespace", desiredRoleBinding.Namespace)
 			return err
 		}
-<<<<<<< HEAD
-		nr.Logger.Info("reconcileRoleBinding: roleBinding created", "name", desiredRoleBinding.Name, "namespace", desiredRoleBinding.Namespace)
-=======
 		nr.Logger.Info("roleBinding created", "name", desiredRoleBinding.Name, "namespace", desiredRoleBinding.Namespace)
->>>>>>> 10a3bcde
 		return nil
 	}
 
@@ -106,11 +102,7 @@
 		}
 	}
 
-<<<<<<< HEAD
-	nr.Logger.Info("reconcileRoleBinding: roleBinding updated", "name", existingRoleBinding.Name, "namespace", existingRoleBinding.Namespace)
-=======
 	nr.Logger.Info("roleBinding updated", "name", existingRoleBinding.Name, "namespace", existingRoleBinding.Namespace)
->>>>>>> 10a3bcde
 
 	return nil
 }
@@ -123,10 +115,6 @@
 		nr.Logger.Error(err, "DeleteRole: failed to delete roleBinding", "name", name, "namespace", namespace)
 		return err
 	}
-<<<<<<< HEAD
-	nr.Logger.Info("DeleteRoleBinding: roleBinding deleted", "name", name, "namespace", namespace)
-=======
 	nr.Logger.Info("roleBinding deleted", "name", name, "namespace", namespace)
->>>>>>> 10a3bcde
 	return nil
 }