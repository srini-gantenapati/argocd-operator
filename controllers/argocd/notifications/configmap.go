package notifications

import (
	"github.com/argoproj-labs/argocd-operator/common"
	"github.com/argoproj-labs/argocd-operator/pkg/cluster"
	"github.com/argoproj-labs/argocd-operator/pkg/workloads"

	apierrors "k8s.io/apimachinery/pkg/api/errors"
	metav1 "k8s.io/apimachinery/pkg/apis/meta/v1"
	"sigs.k8s.io/controller-runtime/pkg/controller/controllerutil"
)

func (nr *NotificationsReconciler) reconcileConfigMap() error {

	nr.Logger.Info("reconciling configMaps")

	configMapRequest := workloads.ConfigMapRequest{
		ObjectMeta: metav1.ObjectMeta{
			Name:        common.NotificationsConfigMapName,
			Namespace:   nr.Instance.Namespace,
			Labels:      resourceLabels,
			Annotations: nr.Instance.Annotations,
		},
		Data: GetDefaultNotificationsConfig(),
	}

	desiredConfigMap, err := workloads.RequestConfigMap(configMapRequest)

	if err != nil {
		nr.Logger.Error(err, "reconcileConfigMap: failed to request configMap", "name", desiredConfigMap.Name, "namespace", desiredConfigMap.Namespace)
		nr.Logger.V(1).Info("reconcileConfigMap: one or more mutations could not be applied")
		return err
	}

	namespace, err := cluster.GetNamespace(nr.Instance.Namespace, nr.Client)
	if err != nil {
		nr.Logger.Error(err, "reconcileConfigMap: failed to retrieve namespace", "name", nr.Instance.Namespace)
		return err
	}
	if namespace.DeletionTimestamp != nil {
		if err := nr.deleteConfigMap(desiredConfigMap.Namespace); err != nil {
			nr.Logger.Error(err, "reconcileConfigMap: failed to delete configMap", "name", desiredConfigMap.Name, "namespace", desiredConfigMap.Namespace)
		}
		return err
	}

	_, err = workloads.GetConfigMap(desiredConfigMap.Name, desiredConfigMap.Namespace, nr.Client)
	if err != nil {
		if !apierrors.IsNotFound(err) {
			nr.Logger.Error(err, "reconcileConfigMap: failed to retrieve configMap", "name", desiredConfigMap.Name, "namespace", desiredConfigMap.Namespace)
			return err
		}

		if err = controllerutil.SetControllerReference(nr.Instance, desiredConfigMap, nr.Scheme); err != nil {
			nr.Logger.Error(err, "reconcileConfigMap: failed to set owner reference for configMap", "name", desiredConfigMap.Name, "namespace", desiredConfigMap.Namespace)
		}

		if err = workloads.CreateConfigMap(desiredConfigMap, nr.Client); err != nil {
			nr.Logger.Error(err, "reconcileConfigMap: failed to create configMap", "name", desiredConfigMap.Name, "namespace", desiredConfigMap.Namespace)
			return err
		}
		nr.Logger.V(0).Info("reconcileConfigMap: configMap created", "name", desiredConfigMap.Name, "namespace", desiredConfigMap.Namespace)
		return nil
	}

	return nil
}

func (nr *NotificationsReconciler) deleteConfigMap(namespace string) error {
	if err := workloads.DeleteConfigMap(common.NotificationsConfigMapName, namespace, nr.Client); err != nil {
<<<<<<< HEAD
		if errors.IsNotFound(err) {
=======
		if apierrors.IsNotFound(err) {
>>>>>>> f9485c08
			return nil
		}
		nr.Logger.Error(err, "DeleteConfigMap: failed to delete configMap", "name", common.NotificationsConfigMapName, "namespace", namespace)
		return err
	}
	nr.Logger.V(0).Info("DeleteConfigMap: configMap deleted", "name", common.NotificationsConfigMapName, "namespace", namespace)
	return nil
}<|MERGE_RESOLUTION|>--- conflicted
+++ resolved
@@ -68,11 +68,7 @@
 
 func (nr *NotificationsReconciler) deleteConfigMap(namespace string) error {
 	if err := workloads.DeleteConfigMap(common.NotificationsConfigMapName, namespace, nr.Client); err != nil {
-<<<<<<< HEAD
-		if errors.IsNotFound(err) {
-=======
 		if apierrors.IsNotFound(err) {
->>>>>>> f9485c08
 			return nil
 		}
 		nr.Logger.Error(err, "DeleteConfigMap: failed to delete configMap", "name", common.NotificationsConfigMapName, "namespace", namespace)
