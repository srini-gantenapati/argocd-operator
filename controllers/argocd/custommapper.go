--- conflicted
+++ resolved
@@ -14,11 +14,7 @@
 	"sigs.k8s.io/controller-runtime/pkg/reconcile"
 )
 
-<<<<<<< HEAD
-func (r *ArgoCDReconciler) clusterResourceMapper(o client.Object) []reconcile.Request {
-=======
 func (r *ReconcileArgoCD) clusterResourceMapper(ctx context.Context, o client.Object) []reconcile.Request {
->>>>>>> aa399a55
 	crbAnnotations := o.GetAnnotations()
 	namespacedArgoCDObject := client.ObjectKey{}
 
@@ -69,11 +65,7 @@
 
 // tlsSecretMapper maps a watch event on a secret of type TLS back to the
 // ArgoCD object that we want to reconcile.
-<<<<<<< HEAD
-func (r *ArgoCDReconciler) tlsSecretMapper(o client.Object) []reconcile.Request {
-=======
 func (r *ReconcileArgoCD) tlsSecretMapper(ctx context.Context, o client.Object) []reconcile.Request {
->>>>>>> aa399a55
 	var result = []reconcile.Request{}
 
 	if !isSecretOfInterest(o) {
@@ -135,19 +127,11 @@
 
 // namespaceResourceMapper maps a watch event on a namespace, back to the
 // ArgoCD object that we want to reconcile.
-<<<<<<< HEAD
-func (r *ArgoCDReconciler) namespaceResourceMapper(o client.Object) []reconcile.Request {
-	var result = []reconcile.Request{}
-
-	labels := o.GetLabels()
-	if v, ok := labels[common.ArgoCDArgoprojKeyManagedBy]; ok {
-=======
 func (r *ReconcileArgoCD) namespaceResourceMapper(ctx context.Context, o client.Object) []reconcile.Request {
 	var result = []reconcile.Request{}
 
 	labels := o.GetLabels()
 	if v, ok := labels[common.ArgoCDManagedByLabel]; ok {
->>>>>>> aa399a55
 		argocds := &argoproj.ArgoCDList{}
 		if err := r.Client.List(context.TODO(), argocds, &client.ListOptions{Namespace: v}); err != nil {
 			return result
@@ -172,19 +156,11 @@
 
 // clusterSecretResourceMapper maps a watch event on a namespace, back to the
 // ArgoCD object that we want to reconcile.
-<<<<<<< HEAD
-func (r *ArgoCDReconciler) clusterSecretResourceMapper(o client.Object) []reconcile.Request {
-	var result = []reconcile.Request{}
-
-	labels := o.GetLabels()
-	if v, ok := labels[common.ArgoCDArgoprojKeySecretType]; ok && v == "cluster" {
-=======
 func (r *ReconcileArgoCD) clusterSecretResourceMapper(ctx context.Context, o client.Object) []reconcile.Request {
 	var result = []reconcile.Request{}
 
 	labels := o.GetLabels()
 	if v, ok := labels[common.ArgoCDSecretTypeLabel]; ok && v == "cluster" {
->>>>>>> aa399a55
 		argocds := &argoproj.ArgoCDList{}
 		if err := r.Client.List(context.TODO(), argocds, &client.ListOptions{Namespace: o.GetNamespace()}); err != nil {
 			return result
@@ -209,11 +185,7 @@
 
 // applicationSetSCMTLSConfigMapMapper maps a watch event on a configmap with name "argocd-appset-gitlab-scm-tls-certs-cm",
 // back to the ArgoCD object that we want to reconcile.
-<<<<<<< HEAD
-func (r *ArgoCDReconciler) applicationSetSCMTLSConfigMapMapper(o client.Object) []reconcile.Request {
-=======
 func (r *ReconcileArgoCD) applicationSetSCMTLSConfigMapMapper(ctx context.Context, o client.Object) []reconcile.Request {
->>>>>>> aa399a55
 	var result = []reconcile.Request{}
 
 	if o.GetName() == common.ArgoCDAppSetGitlabSCMTLSCertsConfigMapName {
