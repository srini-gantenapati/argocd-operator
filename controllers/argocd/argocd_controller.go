/*
Copyright 2019, 2021.

Licensed under the Apache License, Version 2.0 (the "License");
you may not use this file except in compliance with the License.
You may obtain a copy of the License at

    http://www.apache.org/licenses/LICENSE-2.0

Unless required by applicable law or agreed to in writing, software
distributed under the License is distributed on an "AS IS" BASIS,
WITHOUT WARRANTIES OR CONDITIONS OF ANY KIND, either express or implied.
See the License for the specific language governing permissions and
limitations under the License.
*/

package argocd

import (
	"context"
	"fmt"
	"time"

<<<<<<< HEAD
	argoproj "github.com/argoproj-labs/argocd-operator/api/v1beta1"
	"github.com/argoproj-labs/argocd-operator/common"
	"github.com/argoproj-labs/argocd-operator/controllers/argocd/appcontroller"
	"github.com/argoproj-labs/argocd-operator/controllers/argocd/applicationset"
	"github.com/argoproj-labs/argocd-operator/controllers/argocd/configmap"
	"github.com/argoproj-labs/argocd-operator/controllers/argocd/notifications"
	"github.com/argoproj-labs/argocd-operator/controllers/argocd/redis"
	"github.com/argoproj-labs/argocd-operator/controllers/argocd/reposerver"
	"github.com/argoproj-labs/argocd-operator/controllers/argocd/secret"
	"github.com/argoproj-labs/argocd-operator/controllers/argocd/server"
	"github.com/argoproj-labs/argocd-operator/controllers/argocd/sso"
	"github.com/argoproj-labs/argocd-operator/pkg/cluster"
	"github.com/go-logr/logr"
	"github.com/prometheus/client_golang/prometheus"

=======
	"github.com/prometheus/client_golang/prometheus"

	argoproj "github.com/argoproj-labs/argocd-operator/api/v1beta1"
	"github.com/argoproj-labs/argocd-operator/common"
	"github.com/argoproj-labs/argocd-operator/controllers/argocd/appcontroller"
	"github.com/argoproj-labs/argocd-operator/controllers/argocd/applicationset"
	"github.com/argoproj-labs/argocd-operator/controllers/argocd/configmap"
	"github.com/argoproj-labs/argocd-operator/controllers/argocd/notifications"
	"github.com/argoproj-labs/argocd-operator/controllers/argocd/redis"
	"github.com/argoproj-labs/argocd-operator/controllers/argocd/reposerver"
	"github.com/argoproj-labs/argocd-operator/controllers/argocd/secret"
	"github.com/argoproj-labs/argocd-operator/controllers/argocd/server"
	"github.com/argoproj-labs/argocd-operator/controllers/argocd/sso"
	"github.com/argoproj-labs/argocd-operator/pkg/cluster"

	"github.com/go-logr/logr"
	corev1 "k8s.io/api/core/v1"
>>>>>>> aa399a55
	"k8s.io/apimachinery/pkg/api/errors"
	"k8s.io/apimachinery/pkg/labels"
	"k8s.io/apimachinery/pkg/runtime"

	ctrl "sigs.k8s.io/controller-runtime"
	"sigs.k8s.io/controller-runtime/pkg/client"
<<<<<<< HEAD
=======
	ctrlLog "sigs.k8s.io/controller-runtime/pkg/log"
>>>>>>> aa399a55
	"sigs.k8s.io/controller-runtime/pkg/reconcile"
)

// blank assignment to verify that ArgoCDReconciler implements reconcile.Reconciler
var _ reconcile.Reconciler = &ArgoCDReconciler{}

// ArgoCDReconciler reconciles a ArgoCD object
type ArgoCDReconciler struct {
	client.Client
<<<<<<< HEAD
=======
	Scheme            *runtime.Scheme
	ManagedNamespaces *corev1.NamespaceList
	// Stores a list of SourceNamespaces as values
	ManagedSourceNamespaces map[string]string
	// Stores label selector used to reconcile a subset of ArgoCD
	LabelSelector string
}

// ArgoCDReconciler reconciles a ArgoCD object
type ArgoCDReconciler struct {
	client.Client
>>>>>>> aa399a55
	Scheme        *runtime.Scheme
	Instance      *argoproj.ArgoCD
	ClusterScoped bool
	Logger        logr.Logger

	ResourceManagedNamespaces map[string]string
	AppManagedNamespaces      map[string]string
<<<<<<< HEAD
=======
	// Stores label selector used to reconcile a subset of ArgoCD
	LabelSelector string
>>>>>>> aa399a55

	SecretController        *secret.SecretReconciler
	ConfigMapController     *configmap.ConfigMapReconciler
	RedisController         *redis.RedisReconciler
	ReposerverController    *reposerver.RepoServerReconciler
	ServerController        *server.ServerReconciler
	NotificationsController *notifications.NotificationsReconciler
	AppController           *appcontroller.AppControllerReconciler
	AppsetController        *applicationset.ApplicationSetReconciler
	SSOController           *sso.SSOReconciler
}

var log = ctrl.Log.WithName("controller_argocd")

// Map to keep track of running Argo CD instances using their namespaces as key and phase as value
// This map will be used for the performance metrics purposes
// Important note: This assumes that each instance only contains one Argo CD instance
// as, having multiple Argo CD instances in the same namespace is considered an anti-pattern
var ActiveInstanceMap = make(map[string]string)

//+kubebuilder:rbac:groups=rbac.authorization.k8s.io,resources=clusterroles;clusterrolebindings,verbs=*
//+kubebuilder:rbac:groups="",resources=configmaps;endpoints;events;persistentvolumeclaims;pods;namespaces;secrets;serviceaccounts;services;services/finalizers,verbs=*
//+kubebuilder:rbac:groups=apps.openshift.io,resources=deploymentconfigs,verbs=*
//+kubebuilder:rbac:groups=apps,resources=deployments;replicasets;daemonsets;statefulsets,verbs=*
//+kubebuilder:rbac:groups=apps,resourceNames=argocd-operator,resources=deployments/finalizers,verbs=update
//+kubebuilder:rbac:groups=argoproj.io,resources=argocds;argocds/finalizers;argocds/status,verbs=*
//+kubebuilder:rbac:groups=autoscaling,resources=horizontalpodautoscalers,verbs=*
//+kubebuilder:rbac:groups=batch,resources=cronjobs;jobs,verbs=*
//+kubebuilder:rbac:groups=config.openshift.io,resources=clusterversions,verbs=get;list;watch
//+kubebuilder:rbac:groups=networking.k8s.io,resources=ingresses,verbs=*
//+kubebuilder:rbac:groups=monitoring.coreos.com,resources=prometheuses;prometheusrules;servicemonitors,verbs=*
//+kubebuilder:rbac:groups=route.openshift.io,resources=routes;routes/custom-host,verbs=*
//+kubebuilder:rbac:groups=argoproj.io,resources=applications;appprojects,verbs=*
//+kubebuilder:rbac:groups=rbac.authorization.k8s.io,resources=*,verbs=*
//+kubebuilder:rbac:groups="",resources=pods;pods/log,verbs=get
//+kubebuilder:rbac:groups=template.openshift.io,resources=templates;templateinstances;templateconfigs,verbs=*
//+kubebuilder:rbac:groups="oauth.openshift.io",resources=oauthclients,verbs=get;list;watch;create;delete;patch;update

// Reconcile is part of the main kubernetes reconciliation loop which aims to
// move the current state of the cluster closer to the desired state.
// the ArgoCD object against the actual cluster state, and then
// perform operations to make the cluster state reflect the state specified by
// the user.
//
// For more details, check Reconcile and its Result here:
// - https://pkg.go.dev/sigs.k8s.io/controller-runtime@v0.9.2/pkg/reconcile
<<<<<<< HEAD
=======

>>>>>>> aa399a55
func (r *ArgoCDReconciler) Reconcile(ctx context.Context, request ctrl.Request) (ctrl.Result, error) {
	argocdControllerLog := ctrl.Log.WithName("argocd-controller")

	reconcileStartTS := time.Now()
	defer func() {
		ReconcileTime.WithLabelValues(request.Namespace).Observe(time.Since(reconcileStartTS).Seconds())
	}()
<<<<<<< HEAD
=======

	argocd := &argoproj.ArgoCD{}
	err := r.Client.Get(ctx, request.NamespacedName, argocd)
	if err != nil {
		if errors.IsNotFound(err) {
			// Request object not found, could have been deleted after reconcile request.
			// Owned objects are automatically garbage collected. For additional cleanup logic use finalizers.
			// Return and don't requeue
			return reconcile.Result{}, nil
		}
		// Error reading the object - requeue the request.
		return reconcile.Result{}, err
	}

	newPhase := argocd.Status.Phase
	// If we discover a new Argo CD instance in a previously un-seen namespace
	// we add it to the map and increment active instance count by phase
	// as well as total active instance count
	if _, ok := ActiveInstanceMap[request.Namespace]; !ok {
		if newPhase != "" {
			ActiveInstanceMap[request.Namespace] = newPhase
			ActiveInstancesByPhase.WithLabelValues(newPhase).Inc()
			ActiveInstancesTotal.Inc()
		}
	} else {
		// If we discover an existing instance's phase has changed since we last saw it
		// increment instance count with new phase and decrement instance count with old phase
		// update the phase in corresponding map entry
		// total instance count remains the same
		if oldPhase := ActiveInstanceMap[argocd.Namespace]; oldPhase != newPhase {
			ActiveInstanceMap[argocd.Namespace] = newPhase
			ActiveInstancesByPhase.WithLabelValues(newPhase).Inc()
			ActiveInstancesByPhase.WithLabelValues(oldPhase).Dec()
		}
	}

	ActiveInstanceReconciliationCount.WithLabelValues(argocd.Namespace).Inc()

	r.Instance = argocd
	r.ClusterScoped = IsClusterConfigNs(r.Instance.Namespace)
	r.Logger = argocdControllerLog.WithValues("instance", r.Instance.Name, "instance-namespace", r.Instance.Namespace)

	// if r.Instance.GetDeletionTimestamp() != nil {

	// 	// Argo CD instance marked for deletion; remove entry from activeInstances map and decrement active instance count
	// 	// by phase as well as total
	// 	delete(ActiveInstanceMap, r.Instance.Namespace)
	// 	ActiveInstancesByPhase.WithLabelValues(newPhase).Dec()
	// 	ActiveInstancesTotal.Dec()
	// 	ActiveInstanceReconciliationCount.DeleteLabelValues(r.Instance.Namespace)
	// 	ReconcileTime.DeletePartialMatch(prometheus.Labels{"namespace": r.Instance.Namespace})

	// 	if r.Instance.IsDeletionFinalizerPresent() {
	// 		if err := r.deleteClusterResources(r.Instance); err != nil {
	// 			return reconcile.Result{}, fmt.Errorf("failed to delete ClusterResources: %w", err)
	// 		}

	// 		if isRemoveManagedByLabelOnArgoCDDeletion() {
	// 			if err := r.removeManagedByLabelFromNamespaces(r.Instance.Namespace); err != nil {
	// 				return reconcile.Result{}, fmt.Errorf("failed to remove label from namespace[%v], error: %w", r.Instance.Namespace, err)
	// 			}
	// 		}

	// 		if err := r.removeUnmanagedSourceNamespaceResources(r.Instance); err != nil {
	// 			return reconcile.Result{}, fmt.Errorf("failed to remove resources from sourceNamespaces, error: %w", err)
	// 		}

	// 		if err := r.removeDeletionFinalizer(r.Instance); err != nil {
	// 			return reconcile.Result{}, err
	// 		}

	// 	}
	// 	return reconcile.Result{}, nil
	// }

	// if !r.Instance.IsDeletionFinalizerPresent() {
	// 	if err := r.addDeletionFinalizer(r.Instance); err != nil {
	// 		return reconcile.Result{}, err
	// 	}
	// }

	if err = r.setResourceManagedNamespaces(); err != nil {
		return reconcile.Result{}, err
	}

	if err = r.setAppManagedNamespaces(); err != nil {
		return reconcile.Result{}, err
	}

	r.InitializeControllerReconcilers()

	if err = r.reconcileControllers(); err != nil {
		return reconcile.Result{}, err
	}

	// Return and don't requeue
	return reconcile.Result{}, nil
}

// old reconcile function - leave as is
func (r *ReconcileArgoCD) Reconcile(ctx context.Context, request ctrl.Request) (ctrl.Result, error) {

	reconcileStartTS := time.Now()
	defer func() {
		ReconcileTime.WithLabelValues(request.Namespace).Observe(time.Since(reconcileStartTS).Seconds())
	}()

	reqLogger := ctrlLog.FromContext(ctx, "namespace", request.Namespace, "name", request.Name)
	reqLogger.Info("Reconciling ArgoCD")
>>>>>>> aa399a55

	argocd := &argoproj.ArgoCD{}
	err := r.Client.Get(ctx, request.NamespacedName, argocd)
	if err != nil {
		if errors.IsNotFound(err) {
			// Request object not found, could have been deleted after reconcile request.
			// Owned objects are automatically garbage collected. For additional cleanup logic use finalizers.
			// Return and don't requeue
			return reconcile.Result{}, nil
		}
		// Error reading the object - requeue the request.
		return reconcile.Result{}, err
	}

<<<<<<< HEAD
=======
	// Fetch labelSelector from r.LabelSelector (command-line option)
	labelSelector, err := labels.Parse(r.LabelSelector)
	if err != nil {
		reqLogger.Info(fmt.Sprintf("error parsing the labelSelector '%s'.", labelSelector))
		return reconcile.Result{}, err
	}
	// Match the value of labelSelector from ReconcileArgoCD to labels from the argocd instance
	if !labelSelector.Matches(labels.Set(argocd.Labels)) {
		reqLogger.Info(fmt.Sprintf("the ArgoCD instance '%s' does not match the label selector '%s' and skipping for reconciliation", request.NamespacedName, r.LabelSelector))
		return reconcile.Result{}, fmt.Errorf("Error: failed to reconcile ArgoCD instance: '%s'", request.NamespacedName)
	}

>>>>>>> aa399a55
	newPhase := argocd.Status.Phase
	// If we discover a new Argo CD instance in a previously un-seen namespace
	// we add it to the map and increment active instance count by phase
	// as well as total active instance count
	if _, ok := ActiveInstanceMap[request.Namespace]; !ok {
		if newPhase != "" {
			ActiveInstanceMap[request.Namespace] = newPhase
			ActiveInstancesByPhase.WithLabelValues(newPhase).Inc()
			ActiveInstancesTotal.Inc()
		}
	} else {
		// If we discover an existing instance's phase has changed since we last saw it
		// increment instance count with new phase and decrement instance count with old phase
		// update the phase in corresponding map entry
		// total instance count remains the same
		if oldPhase := ActiveInstanceMap[argocd.Namespace]; oldPhase != newPhase {
			ActiveInstanceMap[argocd.Namespace] = newPhase
			ActiveInstancesByPhase.WithLabelValues(newPhase).Inc()
			ActiveInstancesByPhase.WithLabelValues(oldPhase).Dec()
		}
	}

	ActiveInstanceReconciliationCount.WithLabelValues(argocd.Namespace).Inc()

<<<<<<< HEAD
	r.Instance = argocd
	r.ClusterScoped = IsClusterConfigNs(r.Instance.Namespace)
	r.Logger = argocdControllerLog.WithValues("instance", r.Instance.Name, "instance-namespace", r.Instance.Namespace)

	if r.Instance.GetDeletionTimestamp() != nil {

		// Argo CD instance marked for deletion; remove entry from activeInstances map and decrement active instance count
		// by phase as well as total
		delete(ActiveInstanceMap, r.Instance.Namespace)
		ActiveInstancesByPhase.WithLabelValues(newPhase).Dec()
		ActiveInstancesTotal.Dec()
		ActiveInstanceReconciliationCount.DeleteLabelValues(r.Instance.Namespace)
		ReconcileTime.DeletePartialMatch(prometheus.Labels{"namespace": r.Instance.Namespace})

		if r.Instance.IsDeletionFinalizerPresent() {
			if err := r.deleteClusterResources(r.Instance); err != nil {
=======
	if argocd.GetDeletionTimestamp() != nil {

		// Argo CD instance marked for deletion; remove entry from activeInstances map and decrement active instance count
		// by phase as well as total
		delete(ActiveInstanceMap, argocd.Namespace)
		ActiveInstancesByPhase.WithLabelValues(newPhase).Dec()
		ActiveInstancesTotal.Dec()
		ActiveInstanceReconciliationCount.DeleteLabelValues(argocd.Namespace)
		ReconcileTime.DeletePartialMatch(prometheus.Labels{"namespace": argocd.Namespace})

		if argocd.IsDeletionFinalizerPresent() {
			if err := r.deleteClusterResources(argocd); err != nil {
>>>>>>> aa399a55
				return reconcile.Result{}, fmt.Errorf("failed to delete ClusterResources: %w", err)
			}

			if isRemoveManagedByLabelOnArgoCDDeletion() {
				if err := r.removeManagedByLabelFromNamespaces(r.Instance.Namespace); err != nil {
					return reconcile.Result{}, fmt.Errorf("failed to remove label from namespace[%v], error: %w", r.Instance.Namespace, err)
				}
			}

			if err := r.removeUnmanagedSourceNamespaceResources(r.Instance); err != nil {
				return reconcile.Result{}, fmt.Errorf("failed to remove resources from sourceNamespaces, error: %w", err)
			}

			if err := r.removeDeletionFinalizer(r.Instance); err != nil {
				return reconcile.Result{}, err
			}

			// remove namespace of deleted Argo CD instance from deprecationEventEmissionTracker (if exists) so that if another instance
			// is created in the same namespace in the future, that instance is appropriately tracked
<<<<<<< HEAD
			if _, ok := DeprecationEventEmissionTracker[r.Instance.Namespace]; ok {
				delete(DeprecationEventEmissionTracker, r.Instance.Namespace)
			}
=======
			delete(DeprecationEventEmissionTracker, argocd.Namespace)
>>>>>>> aa399a55
		}
		return reconcile.Result{}, nil
	}

	if !r.Instance.IsDeletionFinalizerPresent() {
		if err := r.addDeletionFinalizer(r.Instance); err != nil {
			return reconcile.Result{}, err
		}
	}

	if err = r.setResourceManagedNamespaces(); err != nil {
		return reconcile.Result{}, err
	}

	if err = r.setAppManagedNamespaces(); err != nil {
		return reconcile.Result{}, err
	}

	// if err := r.reconcileResources(r.Instance); err != nil {
	// 	// Error reconciling ArgoCD sub-resources - requeue the request.
	// 	return reconcile.Result{}, err
	// }

	r.InitializeControllerReconcilers()

	if err = r.reconcileControllers(); err != nil {
		return reconcile.Result{}, err
	}

	// Return and don't requeue
	return reconcile.Result{}, nil
}

// setResourceManagedNamespaces finds all namespaces carrying the managed-by label, adds the control plane namespace and stores that list in ArgoCDReconciler to be accessed later
func (r *ArgoCDReconciler) setResourceManagedNamespaces() error {
	r.ResourceManagedNamespaces = make(map[string]string)
	listOptions := []client.ListOption{
		client.MatchingLabels{
			common.ArgoCDArgoprojKeyManagedBy: r.Instance.Namespace,
		},
	}

	// get the list of namespaces managed by the Argo CD instance
	Managednamespaces, err := cluster.ListNamespaces(r.Client, listOptions)
	if err != nil {
		r.Logger.Error(err, "failed to retrieve list of managed namespaces")
		return err
	}

	r.Logger.Info("processing namespaces for resource management")

	for _, namespace := range Managednamespaces.Items {
		r.ResourceManagedNamespaces[namespace.Name] = ""
	}

	// get control plane namespace
	_, err = cluster.GetNamespace(r.Instance.Namespace, r.Client)
	if err != nil {
		r.Logger.Error(err, "failed to retrieve control plane namespace")
		return err
	}

	// append control-plane namespace to this map
	r.ResourceManagedNamespaces[r.Instance.Namespace] = ""
	return nil
}

// setAppManagedNamespaces sets and updates the list of namespaces that a cluster-scoped Argo CD instance is allowed to source Applications from. It is responsible for keeping cluster namespace labels in
// sync with the list provided in the Argo CD CR. It also detects conflicts if a newly specified namespace is already being managed by a different cluster scoped instance
func (r *ArgoCDReconciler) setAppManagedNamespaces() error {
	r.AppManagedNamespaces = make(map[string]string)
	allowedSourceNamespaces := make(map[string]string)

	if !r.ClusterScoped {
		r.Logger.V(1).Info("setSourceNamespaces: instance is not cluster scoped, skip processing namespaces for application management")
		return nil
	}

	r.Logger.Info("processing namespaces for application management")

	// Get list of existing namespaces currently carrying the ArgoCDAppsManagedBy label and convert to a map
	listOptions := []client.ListOption{
		client.MatchingLabels{
			common.ArgoCDArgoprojKeyManagedByClusterArgoCD: r.Instance.Namespace,
		},
	}

	existingManagedNamespaces, err := cluster.ListNamespaces(r.Client, listOptions)
	if err != nil {
		r.Logger.Error(err, "setSourceNamespaces: failed to list namespaces")
		return err
	}
	existingManagedNsMap := make(map[string]string)
	for _, ns := range existingManagedNamespaces.Items {
		existingManagedNsMap[ns.Name] = ""
	}

	// Get list of desired namespaces that should be carrying the ArgoCDAppsManagedBy label and convert to a map
	desiredManagedNsMap := make(map[string]string)
	for _, ns := range r.Instance.Spec.SourceNamespaces {
		desiredManagedNsMap[ns] = ""
	}

	// check if any of the desired namespaces are missing the label. If yes, add ArgoCDArgoprojKeyManagedByClusterArgoCD to it
	for _, desiredNs := range r.Instance.Spec.SourceNamespaces {
		if _, ok := existingManagedNsMap[desiredNs]; !ok {
			ns, err := cluster.GetNamespace(desiredNs, r.Client)
			if err != nil {
				r.Logger.Error(err, "setSourceNamespaces: failed to retrieve namespace", "name", ns.Name)
				continue
			}

			// sanity check
			if len(ns.Labels) == 0 {
				ns.Labels = make(map[string]string)
			}
			// check if desired namespace is already being managed by a different cluster scoped Argo CD instance. If yes, skip it
			// If not, add ArgoCDArgoprojKeyManagedByClusterArgoCD to it and add it to allowedSourceNamespaces
			if val, ok := ns.Labels[common.ArgoCDArgoprojKeyManagedByClusterArgoCD]; ok && val != r.Instance.Namespace {
				r.Logger.V(1).Info("setSourceNamespaces: skipping namespace as it is already managed by a different instance", "namespace", ns.Name, "managing-instance-namespace", val)
				continue
			} else {
				ns.Labels[common.ArgoCDArgoprojKeyManagedByClusterArgoCD] = r.Instance.Namespace
				allowedSourceNamespaces[desiredNs] = ""
			}
			err = cluster.UpdateNamespace(ns, r.Client)
			if err != nil {
				r.Logger.Error(err, "setSourceNamespaces: failed to update namespace", "namespace", ns.Name)
				continue
			}
			r.Logger.V(1).Info("setSourceNamespaces: labeled namespace", "namespace", ns.Name)
			continue
		}
		allowedSourceNamespaces[desiredNs] = ""
		continue
	}

	// check if any of the exisiting namespaces are carrying the label when they should not be. If yes, remove it
	for existingNs, _ := range existingManagedNsMap {
		if _, ok := desiredManagedNsMap[existingNs]; !ok {
			ns, err := cluster.GetNamespace(existingNs, r.Client)
			if err != nil {
				r.Logger.Error(err, "setSourceNamespaces: failed to retrieve namespace", "name", ns.Name)
				continue
			}
			delete(ns.Labels, common.ArgoCDArgoprojKeyManagedByClusterArgoCD)
			err = cluster.UpdateNamespace(ns, r.Client)
			if err != nil {
				r.Logger.Error(err, "setSourceNamespaces: failed to update namespace", "namespace", ns.Name)
				continue
			}
			r.Logger.V(1).Info("setSourceNamespaces: unlabeled namespace", "namespace", ns.Name)
			continue
		}
	}

	r.AppManagedNamespaces = allowedSourceNamespaces
	return nil
}

func (r *ArgoCDReconciler) reconcileControllers() error {

	// core components, return reconciliation errors
	if err := r.SecretController.Reconcile(); err != nil {
		r.Logger.Error(err, "failed to reconcile secret controller")
		return err
	}

	if err := r.ConfigMapController.Reconcile(); err != nil {
		r.Logger.Error(err, "failed to reconcile configmap controller")
		return err
	}

	if err := r.AppController.Reconcile(); err != nil {
		r.Logger.Error(err, "failed to reconcile application controller")
		return err
	}

	if err := r.ServerController.Reconcile(); err != nil {
		r.Logger.Error(err, "failed to reconcile server")
		return err
	}

	if err := r.RedisController.Reconcile(); err != nil {
		r.Logger.Error(err, "failed to reconcile redis controller")
		return err
	}

	if err := r.ReposerverController.Reconcile(); err != nil {
		r.Logger.Error(err, "failed to reconcile reposerver controller")
		return err
	}

	// non-core components, don't return reconciliation errors
	if r.Instance.Spec.ApplicationSet != nil {
		if err := r.AppsetController.Reconcile(); err != nil {
			r.Logger.Error(err, "failed to reconcile applicationset controller")
		}
	} else {
		if err := r.AppsetController.DeleteResources(); err != nil {
			r.Logger.Error(err, "failed to delete applicationset resources")
		}
	}

	if r.Instance.Spec.Notifications.Enabled {
		if err := r.NotificationsController.Reconcile(); err != nil {
			r.Logger.Error(err, "failed to reconcile notifications controller")
		}
	} else {
		if err := r.NotificationsController.DeleteResources(); err != nil {
			r.Logger.Error(err, "failed to delete notifications resources")
		}
	}

	if err := r.SSOController.Reconcile(); err != nil {
		r.Logger.Error(err, "failed to reconcile SSO controller")
	}

	return nil
}

func (r *ArgoCDReconciler) InitializeControllerReconcilers() {
	r.SecretController = &secret.SecretReconciler{
		Client:            r.Client,
		Scheme:            r.Scheme,
		Instance:          r.Instance,
		ClusterScoped:     r.ClusterScoped,
		ManagedNamespaces: r.ResourceManagedNamespaces,
	}

	r.ConfigMapController = &configmap.ConfigMapReconciler{
		Client:   &r.Client,
		Scheme:   r.Scheme,
		Instance: r.Instance,
	}

	r.RedisController = &redis.RedisReconciler{
		Client:   &r.Client,
		Scheme:   r.Scheme,
		Instance: r.Instance,
	}

	r.ReposerverController = &reposerver.RepoServerReconciler{
		Client:   &r.Client,
		Scheme:   r.Scheme,
		Instance: r.Instance,
	}

	r.ServerController = &server.ServerReconciler{
		Client:            &r.Client,
		Scheme:            r.Scheme,
		Instance:          r.Instance,
		ClusterScoped:     r.ClusterScoped,
		ManagedNamespaces: r.ResourceManagedNamespaces,
		SourceNamespaces:  r.AppManagedNamespaces,
	}

	r.NotificationsController = &notifications.NotificationsReconciler{
		Client:   r.Client,
		Scheme:   r.Scheme,
		Instance: r.Instance,
	}

	r.AppController = &appcontroller.AppControllerReconciler{
		Client:            &r.Client,
		Scheme:            r.Scheme,
		Instance:          r.Instance,
		ClusterScoped:     r.ClusterScoped,
		ManagedNamespaces: r.ResourceManagedNamespaces,
		SourceNamespaces:  r.AppManagedNamespaces,
	}

	r.AppsetController = &applicationset.ApplicationSetReconciler{
		Client:   r.Client,
		Scheme:   r.Scheme,
		Instance: r.Instance,
	}

	r.SSOController = &sso.SSOReconciler{
		Client:   &r.Client,
		Scheme:   r.Scheme,
		Instance: r.Instance,
	}
}

// SetupWithManager sets up the controller with the Manager.
func (r *ArgoCDReconciler) SetupWithManager(mgr ctrl.Manager) error {
	bldr := ctrl.NewControllerManagedBy(mgr)
	r.setResourceWatches(bldr, r.clusterResourceMapper, r.tlsSecretMapper, r.namespaceResourceMapper, r.clusterSecretResourceMapper, r.applicationSetSCMTLSConfigMapMapper)
	return bldr.Complete(r)
}

func (r *ArgoCDReconciler) reconcileControllers() error {

	// core components, return reconciliation errors
	if err := r.SecretController.Reconcile(); err != nil {
		r.Logger.Error(err, "failed to reconcile secret controller")
		return err
	}

	if err := r.ConfigMapController.Reconcile(); err != nil {
		r.Logger.Error(err, "failed to reconcile configmap controller")
		return err
	}

	if err := r.AppController.Reconcile(); err != nil {
		r.Logger.Error(err, "failed to reconcile application controller")
		return err
	}

	if err := r.ServerController.Reconcile(); err != nil {
		r.Logger.Error(err, "failed to reconcile server")
		return err
	}

	if err := r.RedisController.Reconcile(); err != nil {
		r.Logger.Error(err, "failed to reconcile redis controller")
		return err
	}

	if err := r.ReposerverController.Reconcile(); err != nil {
		r.Logger.Error(err, "failed to reconcile reposerver controller")
		return err
	}

	// non-core components, don't return reconciliation errors
	if r.Instance.Spec.ApplicationSet != nil {
		if err := r.AppsetController.Reconcile(); err != nil {
			r.Logger.Error(err, "failed to reconcile applicationset controller")
		}
	} else {
		if err := r.AppsetController.DeleteResources(); err != nil {
			r.Logger.Error(err, "failed to delete applicationset resources")
		}
	}

	if r.Instance.Spec.Notifications.Enabled {
		if err := r.NotificationsController.Reconcile(); err != nil {
			r.Logger.Error(err, "failed to reconcile notifications controller")
		}
	} else {
		if err := r.NotificationsController.DeleteResources(); err != nil {
			r.Logger.Error(err, "failed to delete notifications resources")
		}
	}

	if err := r.SSOController.Reconcile(); err != nil {
		r.Logger.Error(err, "failed to reconcile SSO controller")
	}

	return nil
}

func (r *ArgoCDReconciler) InitializeControllerReconcilers() {
	r.SecretController = &secret.SecretReconciler{
		Client:            r.Client,
		Scheme:            r.Scheme,
		Instance:          r.Instance,
		ClusterScoped:     r.ClusterScoped,
		ManagedNamespaces: r.ResourceManagedNamespaces,
	}

	r.ConfigMapController = &configmap.ConfigMapReconciler{
		Client:   &r.Client,
		Scheme:   r.Scheme,
		Instance: r.Instance,
	}

	r.RedisController = &redis.RedisReconciler{
		Client:   &r.Client,
		Scheme:   r.Scheme,
		Instance: r.Instance,
	}

	r.ReposerverController = &reposerver.RepoServerReconciler{
		Client:   &r.Client,
		Scheme:   r.Scheme,
		Instance: r.Instance,
	}

	r.ServerController = &server.ServerReconciler{
		Client:            &r.Client,
		Scheme:            r.Scheme,
		Instance:          r.Instance,
		ClusterScoped:     r.ClusterScoped,
		ManagedNamespaces: r.ResourceManagedNamespaces,
		SourceNamespaces:  r.AppManagedNamespaces,
	}

	r.NotificationsController = &notifications.NotificationsReconciler{
		Client:   r.Client,
		Scheme:   r.Scheme,
		Instance: r.Instance,
	}

	r.AppController = &appcontroller.AppControllerReconciler{
		Client:            &r.Client,
		Scheme:            r.Scheme,
		Instance:          r.Instance,
		ClusterScoped:     r.ClusterScoped,
		ManagedNamespaces: r.ResourceManagedNamespaces,
		SourceNamespaces:  r.AppManagedNamespaces,
	}

	r.AppsetController = &applicationset.ApplicationSetReconciler{
		Client:   r.Client,
		Scheme:   r.Scheme,
		Instance: r.Instance,
	}

	r.SSOController = &sso.SSOReconciler{
		Client:   &r.Client,
		Scheme:   r.Scheme,
		Instance: r.Instance,
	}
}

// setResourceManagedNamespaces finds all namespaces being managed by a namespace-scoped Argo CD instance
func (r *ArgoCDReconciler) setResourceManagedNamespaces() error {
	r.ResourceManagedNamespaces = make(map[string]string)
	listOptions := []client.ListOption{
		client.MatchingLabels{
			common.ArgoCDArgoprojKeyManagedBy: r.Instance.Namespace,
		},
	}

	// get the list of namespaces managed by the Argo CD instance
	Managednamespaces, err := cluster.ListNamespaces(r.Client, listOptions)
	if err != nil {
		r.Logger.Error(err, "failed to retrieve list of managed namespaces")
		return err
	}

	r.Logger.Info("processing namespaces for resource management")

	for _, namespace := range Managednamespaces.Items {
		r.ResourceManagedNamespaces[namespace.Name] = ""
	}

	// get control plane namespace
	_, err = cluster.GetNamespace(r.Instance.Namespace, r.Client)
	if err != nil {
		r.Logger.Error(err, "failed to retrieve control plane namespace")
		return err
	}

	// append control-plane namespace to this map
	r.ResourceManagedNamespaces[r.Instance.Namespace] = ""
	return nil
}

// setAppManagedNamespaces sets a list of namespaces that a cluster-scoped Argo CD
// instance is allowed to source Applications from
func (r *ArgoCDReconciler) setAppManagedNamespaces() error {
	r.AppManagedNamespaces = make(map[string]string)
	allowedSourceNamespaces := make(map[string]string)

	if !r.ClusterScoped {
		r.Logger.V(1).Info("setSourceNamespaces: instance is not cluster scoped, skip processing namespaces for application management")
		return nil
	}

	r.Logger.Info("processing namespaces for application management")

	// Get list of existing namespaces currently carrying the ArgoCDAppsManagedBy label and convert to a map
	listOptions := []client.ListOption{
		client.MatchingLabels{
			common.ArgoCDArgoprojKeyManagedByClusterArgoCD: r.Instance.Namespace,
		},
	}

	existingManagedNamespaces, err := cluster.ListNamespaces(r.Client, listOptions)
	if err != nil {
		r.Logger.Error(err, "setSourceNamespaces: failed to list namespaces")
		return err
	}
	existingManagedNsMap := make(map[string]string)
	for _, ns := range existingManagedNamespaces.Items {
		existingManagedNsMap[ns.Name] = ""
	}

	// Get list of desired namespaces that should be carrying the ArgoCDAppsManagedBy label and convert to a map
	desiredManagedNsMap := make(map[string]string)
	for _, ns := range r.Instance.Spec.SourceNamespaces {
		desiredManagedNsMap[ns] = ""
	}

	// check if any of the desired namespaces are missing the label. If yes, add ArgoCDArgoprojKeyManagedByClusterArgoCD to it
	for _, desiredNs := range r.Instance.Spec.SourceNamespaces {
		if _, ok := existingManagedNsMap[desiredNs]; !ok {
			ns, err := cluster.GetNamespace(desiredNs, r.Client)
			if err != nil {
				r.Logger.Error(err, "setSourceNamespaces: failed to retrieve namespace", "name", ns.Name)
				continue
			}

			// sanity check
			if len(ns.Labels) == 0 {
				ns.Labels = make(map[string]string)
			}
			// check if desired namespace is already being managed by a different cluster scoped Argo CD instance. If yes, skip it
			// If not, add ArgoCDArgoprojKeyManagedByClusterArgoCD to it and add it to allowedSourceNamespaces
			if val, ok := ns.Labels[common.ArgoCDArgoprojKeyManagedByClusterArgoCD]; ok && val != r.Instance.Namespace {
				r.Logger.V(1).Info("setSourceNamespaces: skipping namespace as it is already managed by a different instance", "namespace", ns.Name, "managing-instance-namespace", val)
				continue
			} else {
				ns.Labels[common.ArgoCDArgoprojKeyManagedByClusterArgoCD] = r.Instance.Namespace
				allowedSourceNamespaces[desiredNs] = ""
			}
			err = cluster.UpdateNamespace(ns, r.Client)
			if err != nil {
				r.Logger.Error(err, "setSourceNamespaces: failed to update namespace", "namespace", ns.Name)
				continue
			}
			r.Logger.V(1).Info("setSourceNamespaces: labeled namespace", "namespace", ns.Name)
			continue
		}
		allowedSourceNamespaces[desiredNs] = ""
		continue
	}

	// check if any of the exisiting namespaces are carrying the label when they should not be. If yes, remove it
	for existingNs, _ := range existingManagedNsMap {
		if _, ok := desiredManagedNsMap[existingNs]; !ok {
			ns, err := cluster.GetNamespace(existingNs, r.Client)
			if err != nil {
				r.Logger.Error(err, "setSourceNamespaces: failed to retrieve namespace", "name", ns.Name)
				continue
			}
			delete(ns.Labels, common.ArgoCDArgoprojKeyManagedByClusterArgoCD)
			err = cluster.UpdateNamespace(ns, r.Client)
			if err != nil {
				r.Logger.Error(err, "setSourceNamespaces: failed to update namespace", "namespace", ns.Name)
				continue
			}
			r.Logger.V(1).Info("setSourceNamespaces: unlabeled namespace", "namespace", ns.Name)
			continue
		}
	}

	r.AppManagedNamespaces = allowedSourceNamespaces
	return nil
}<|MERGE_RESOLUTION|>--- conflicted
+++ resolved
@@ -21,7 +21,8 @@
 	"fmt"
 	"time"
 
-<<<<<<< HEAD
+	"github.com/prometheus/client_golang/prometheus"
+
 	argoproj "github.com/argoproj-labs/argocd-operator/api/v1beta1"
 	"github.com/argoproj-labs/argocd-operator/common"
 	"github.com/argoproj-labs/argocd-operator/controllers/argocd/appcontroller"
@@ -34,38 +35,16 @@
 	"github.com/argoproj-labs/argocd-operator/controllers/argocd/server"
 	"github.com/argoproj-labs/argocd-operator/controllers/argocd/sso"
 	"github.com/argoproj-labs/argocd-operator/pkg/cluster"
-	"github.com/go-logr/logr"
-	"github.com/prometheus/client_golang/prometheus"
-
-=======
-	"github.com/prometheus/client_golang/prometheus"
-
-	argoproj "github.com/argoproj-labs/argocd-operator/api/v1beta1"
-	"github.com/argoproj-labs/argocd-operator/common"
-	"github.com/argoproj-labs/argocd-operator/controllers/argocd/appcontroller"
-	"github.com/argoproj-labs/argocd-operator/controllers/argocd/applicationset"
-	"github.com/argoproj-labs/argocd-operator/controllers/argocd/configmap"
-	"github.com/argoproj-labs/argocd-operator/controllers/argocd/notifications"
-	"github.com/argoproj-labs/argocd-operator/controllers/argocd/redis"
-	"github.com/argoproj-labs/argocd-operator/controllers/argocd/reposerver"
-	"github.com/argoproj-labs/argocd-operator/controllers/argocd/secret"
-	"github.com/argoproj-labs/argocd-operator/controllers/argocd/server"
-	"github.com/argoproj-labs/argocd-operator/controllers/argocd/sso"
-	"github.com/argoproj-labs/argocd-operator/pkg/cluster"
 
 	"github.com/go-logr/logr"
 	corev1 "k8s.io/api/core/v1"
->>>>>>> aa399a55
 	"k8s.io/apimachinery/pkg/api/errors"
 	"k8s.io/apimachinery/pkg/labels"
 	"k8s.io/apimachinery/pkg/runtime"
 
 	ctrl "sigs.k8s.io/controller-runtime"
 	"sigs.k8s.io/controller-runtime/pkg/client"
-<<<<<<< HEAD
-=======
 	ctrlLog "sigs.k8s.io/controller-runtime/pkg/log"
->>>>>>> aa399a55
 	"sigs.k8s.io/controller-runtime/pkg/reconcile"
 )
 
@@ -73,10 +52,9 @@
 var _ reconcile.Reconciler = &ArgoCDReconciler{}
 
 // ArgoCDReconciler reconciles a ArgoCD object
-type ArgoCDReconciler struct {
+// TODO(upgrade): rename to ArgoCDRecoonciler
+type ReconcileArgoCD struct {
 	client.Client
-<<<<<<< HEAD
-=======
 	Scheme            *runtime.Scheme
 	ManagedNamespaces *corev1.NamespaceList
 	// Stores a list of SourceNamespaces as values
@@ -88,7 +66,6 @@
 // ArgoCDReconciler reconciles a ArgoCD object
 type ArgoCDReconciler struct {
 	client.Client
->>>>>>> aa399a55
 	Scheme        *runtime.Scheme
 	Instance      *argoproj.ArgoCD
 	ClusterScoped bool
@@ -96,11 +73,8 @@
 
 	ResourceManagedNamespaces map[string]string
 	AppManagedNamespaces      map[string]string
-<<<<<<< HEAD
-=======
 	// Stores label selector used to reconcile a subset of ArgoCD
 	LabelSelector string
->>>>>>> aa399a55
 
 	SecretController        *secret.SecretReconciler
 	ConfigMapController     *configmap.ConfigMapReconciler
@@ -147,10 +121,7 @@
 //
 // For more details, check Reconcile and its Result here:
 // - https://pkg.go.dev/sigs.k8s.io/controller-runtime@v0.9.2/pkg/reconcile
-<<<<<<< HEAD
-=======
-
->>>>>>> aa399a55
+
 func (r *ArgoCDReconciler) Reconcile(ctx context.Context, request ctrl.Request) (ctrl.Result, error) {
 	argocdControllerLog := ctrl.Log.WithName("argocd-controller")
 
@@ -158,8 +129,6 @@
 	defer func() {
 		ReconcileTime.WithLabelValues(request.Namespace).Observe(time.Since(reconcileStartTS).Seconds())
 	}()
-<<<<<<< HEAD
-=======
 
 	argocd := &argoproj.ArgoCD{}
 	err := r.Client.Get(ctx, request.NamespacedName, argocd)
@@ -269,7 +238,6 @@
 
 	reqLogger := ctrlLog.FromContext(ctx, "namespace", request.Namespace, "name", request.Name)
 	reqLogger.Info("Reconciling ArgoCD")
->>>>>>> aa399a55
 
 	argocd := &argoproj.ArgoCD{}
 	err := r.Client.Get(ctx, request.NamespacedName, argocd)
@@ -284,8 +252,6 @@
 		return reconcile.Result{}, err
 	}
 
-<<<<<<< HEAD
-=======
 	// Fetch labelSelector from r.LabelSelector (command-line option)
 	labelSelector, err := labels.Parse(r.LabelSelector)
 	if err != nil {
@@ -298,7 +264,6 @@
 		return reconcile.Result{}, fmt.Errorf("Error: failed to reconcile ArgoCD instance: '%s'", request.NamespacedName)
 	}
 
->>>>>>> aa399a55
 	newPhase := argocd.Status.Phase
 	// If we discover a new Argo CD instance in a previously un-seen namespace
 	// we add it to the map and increment active instance count by phase
@@ -323,24 +288,6 @@
 
 	ActiveInstanceReconciliationCount.WithLabelValues(argocd.Namespace).Inc()
 
-<<<<<<< HEAD
-	r.Instance = argocd
-	r.ClusterScoped = IsClusterConfigNs(r.Instance.Namespace)
-	r.Logger = argocdControllerLog.WithValues("instance", r.Instance.Name, "instance-namespace", r.Instance.Namespace)
-
-	if r.Instance.GetDeletionTimestamp() != nil {
-
-		// Argo CD instance marked for deletion; remove entry from activeInstances map and decrement active instance count
-		// by phase as well as total
-		delete(ActiveInstanceMap, r.Instance.Namespace)
-		ActiveInstancesByPhase.WithLabelValues(newPhase).Dec()
-		ActiveInstancesTotal.Dec()
-		ActiveInstanceReconciliationCount.DeleteLabelValues(r.Instance.Namespace)
-		ReconcileTime.DeletePartialMatch(prometheus.Labels{"namespace": r.Instance.Namespace})
-
-		if r.Instance.IsDeletionFinalizerPresent() {
-			if err := r.deleteClusterResources(r.Instance); err != nil {
-=======
 	if argocd.GetDeletionTimestamp() != nil {
 
 		// Argo CD instance marked for deletion; remove entry from activeInstances map and decrement active instance count
@@ -353,59 +300,51 @@
 
 		if argocd.IsDeletionFinalizerPresent() {
 			if err := r.deleteClusterResources(argocd); err != nil {
->>>>>>> aa399a55
 				return reconcile.Result{}, fmt.Errorf("failed to delete ClusterResources: %w", err)
 			}
 
 			if isRemoveManagedByLabelOnArgoCDDeletion() {
-				if err := r.removeManagedByLabelFromNamespaces(r.Instance.Namespace); err != nil {
-					return reconcile.Result{}, fmt.Errorf("failed to remove label from namespace[%v], error: %w", r.Instance.Namespace, err)
+				if err := r.removeManagedByLabelFromNamespaces(argocd.Namespace); err != nil {
+					return reconcile.Result{}, fmt.Errorf("failed to remove label from namespace[%v], error: %w", argocd.Namespace, err)
 				}
 			}
 
-			if err := r.removeUnmanagedSourceNamespaceResources(r.Instance); err != nil {
+			if err := r.removeUnmanagedSourceNamespaceResources(argocd); err != nil {
 				return reconcile.Result{}, fmt.Errorf("failed to remove resources from sourceNamespaces, error: %w", err)
 			}
 
-			if err := r.removeDeletionFinalizer(r.Instance); err != nil {
+			if err := r.removeDeletionFinalizer(argocd); err != nil {
 				return reconcile.Result{}, err
 			}
 
 			// remove namespace of deleted Argo CD instance from deprecationEventEmissionTracker (if exists) so that if another instance
 			// is created in the same namespace in the future, that instance is appropriately tracked
-<<<<<<< HEAD
-			if _, ok := DeprecationEventEmissionTracker[r.Instance.Namespace]; ok {
-				delete(DeprecationEventEmissionTracker, r.Instance.Namespace)
-			}
-=======
 			delete(DeprecationEventEmissionTracker, argocd.Namespace)
->>>>>>> aa399a55
 		}
 		return reconcile.Result{}, nil
 	}
 
-	if !r.Instance.IsDeletionFinalizerPresent() {
-		if err := r.addDeletionFinalizer(r.Instance); err != nil {
+	if !argocd.IsDeletionFinalizerPresent() {
+		if err := r.addDeletionFinalizer(argocd); err != nil {
 			return reconcile.Result{}, err
 		}
 	}
 
-	if err = r.setResourceManagedNamespaces(); err != nil {
-		return reconcile.Result{}, err
-	}
-
-	if err = r.setAppManagedNamespaces(); err != nil {
-		return reconcile.Result{}, err
-	}
-
-	// if err := r.reconcileResources(r.Instance); err != nil {
-	// 	// Error reconciling ArgoCD sub-resources - requeue the request.
-	// 	return reconcile.Result{}, err
-	// }
-
-	r.InitializeControllerReconcilers()
-
-	if err = r.reconcileControllers(); err != nil {
+	// get the latest version of argocd instance before reconciling
+	if err = r.Client.Get(ctx, request.NamespacedName, argocd); err != nil {
+		return reconcile.Result{}, err
+	}
+
+	if err = r.setManagedNamespaces(argocd); err != nil {
+		return reconcile.Result{}, err
+	}
+
+	if err = r.setManagedSourceNamespaces(argocd); err != nil {
+		return reconcile.Result{}, err
+	}
+
+	if err := r.reconcileResources(argocd); err != nil {
+		// Error reconciling ArgoCD sub-resources - requeue the request.
 		return reconcile.Result{}, err
 	}
 
@@ -666,260 +605,8 @@
 }
 
 // SetupWithManager sets up the controller with the Manager.
-func (r *ArgoCDReconciler) SetupWithManager(mgr ctrl.Manager) error {
+func (r *ReconcileArgoCD) SetupWithManager(mgr ctrl.Manager) error {
 	bldr := ctrl.NewControllerManagedBy(mgr)
 	r.setResourceWatches(bldr, r.clusterResourceMapper, r.tlsSecretMapper, r.namespaceResourceMapper, r.clusterSecretResourceMapper, r.applicationSetSCMTLSConfigMapMapper)
 	return bldr.Complete(r)
-}
-
-func (r *ArgoCDReconciler) reconcileControllers() error {
-
-	// core components, return reconciliation errors
-	if err := r.SecretController.Reconcile(); err != nil {
-		r.Logger.Error(err, "failed to reconcile secret controller")
-		return err
-	}
-
-	if err := r.ConfigMapController.Reconcile(); err != nil {
-		r.Logger.Error(err, "failed to reconcile configmap controller")
-		return err
-	}
-
-	if err := r.AppController.Reconcile(); err != nil {
-		r.Logger.Error(err, "failed to reconcile application controller")
-		return err
-	}
-
-	if err := r.ServerController.Reconcile(); err != nil {
-		r.Logger.Error(err, "failed to reconcile server")
-		return err
-	}
-
-	if err := r.RedisController.Reconcile(); err != nil {
-		r.Logger.Error(err, "failed to reconcile redis controller")
-		return err
-	}
-
-	if err := r.ReposerverController.Reconcile(); err != nil {
-		r.Logger.Error(err, "failed to reconcile reposerver controller")
-		return err
-	}
-
-	// non-core components, don't return reconciliation errors
-	if r.Instance.Spec.ApplicationSet != nil {
-		if err := r.AppsetController.Reconcile(); err != nil {
-			r.Logger.Error(err, "failed to reconcile applicationset controller")
-		}
-	} else {
-		if err := r.AppsetController.DeleteResources(); err != nil {
-			r.Logger.Error(err, "failed to delete applicationset resources")
-		}
-	}
-
-	if r.Instance.Spec.Notifications.Enabled {
-		if err := r.NotificationsController.Reconcile(); err != nil {
-			r.Logger.Error(err, "failed to reconcile notifications controller")
-		}
-	} else {
-		if err := r.NotificationsController.DeleteResources(); err != nil {
-			r.Logger.Error(err, "failed to delete notifications resources")
-		}
-	}
-
-	if err := r.SSOController.Reconcile(); err != nil {
-		r.Logger.Error(err, "failed to reconcile SSO controller")
-	}
-
-	return nil
-}
-
-func (r *ArgoCDReconciler) InitializeControllerReconcilers() {
-	r.SecretController = &secret.SecretReconciler{
-		Client:            r.Client,
-		Scheme:            r.Scheme,
-		Instance:          r.Instance,
-		ClusterScoped:     r.ClusterScoped,
-		ManagedNamespaces: r.ResourceManagedNamespaces,
-	}
-
-	r.ConfigMapController = &configmap.ConfigMapReconciler{
-		Client:   &r.Client,
-		Scheme:   r.Scheme,
-		Instance: r.Instance,
-	}
-
-	r.RedisController = &redis.RedisReconciler{
-		Client:   &r.Client,
-		Scheme:   r.Scheme,
-		Instance: r.Instance,
-	}
-
-	r.ReposerverController = &reposerver.RepoServerReconciler{
-		Client:   &r.Client,
-		Scheme:   r.Scheme,
-		Instance: r.Instance,
-	}
-
-	r.ServerController = &server.ServerReconciler{
-		Client:            &r.Client,
-		Scheme:            r.Scheme,
-		Instance:          r.Instance,
-		ClusterScoped:     r.ClusterScoped,
-		ManagedNamespaces: r.ResourceManagedNamespaces,
-		SourceNamespaces:  r.AppManagedNamespaces,
-	}
-
-	r.NotificationsController = &notifications.NotificationsReconciler{
-		Client:   r.Client,
-		Scheme:   r.Scheme,
-		Instance: r.Instance,
-	}
-
-	r.AppController = &appcontroller.AppControllerReconciler{
-		Client:            &r.Client,
-		Scheme:            r.Scheme,
-		Instance:          r.Instance,
-		ClusterScoped:     r.ClusterScoped,
-		ManagedNamespaces: r.ResourceManagedNamespaces,
-		SourceNamespaces:  r.AppManagedNamespaces,
-	}
-
-	r.AppsetController = &applicationset.ApplicationSetReconciler{
-		Client:   r.Client,
-		Scheme:   r.Scheme,
-		Instance: r.Instance,
-	}
-
-	r.SSOController = &sso.SSOReconciler{
-		Client:   &r.Client,
-		Scheme:   r.Scheme,
-		Instance: r.Instance,
-	}
-}
-
-// setResourceManagedNamespaces finds all namespaces being managed by a namespace-scoped Argo CD instance
-func (r *ArgoCDReconciler) setResourceManagedNamespaces() error {
-	r.ResourceManagedNamespaces = make(map[string]string)
-	listOptions := []client.ListOption{
-		client.MatchingLabels{
-			common.ArgoCDArgoprojKeyManagedBy: r.Instance.Namespace,
-		},
-	}
-
-	// get the list of namespaces managed by the Argo CD instance
-	Managednamespaces, err := cluster.ListNamespaces(r.Client, listOptions)
-	if err != nil {
-		r.Logger.Error(err, "failed to retrieve list of managed namespaces")
-		return err
-	}
-
-	r.Logger.Info("processing namespaces for resource management")
-
-	for _, namespace := range Managednamespaces.Items {
-		r.ResourceManagedNamespaces[namespace.Name] = ""
-	}
-
-	// get control plane namespace
-	_, err = cluster.GetNamespace(r.Instance.Namespace, r.Client)
-	if err != nil {
-		r.Logger.Error(err, "failed to retrieve control plane namespace")
-		return err
-	}
-
-	// append control-plane namespace to this map
-	r.ResourceManagedNamespaces[r.Instance.Namespace] = ""
-	return nil
-}
-
-// setAppManagedNamespaces sets a list of namespaces that a cluster-scoped Argo CD
-// instance is allowed to source Applications from
-func (r *ArgoCDReconciler) setAppManagedNamespaces() error {
-	r.AppManagedNamespaces = make(map[string]string)
-	allowedSourceNamespaces := make(map[string]string)
-
-	if !r.ClusterScoped {
-		r.Logger.V(1).Info("setSourceNamespaces: instance is not cluster scoped, skip processing namespaces for application management")
-		return nil
-	}
-
-	r.Logger.Info("processing namespaces for application management")
-
-	// Get list of existing namespaces currently carrying the ArgoCDAppsManagedBy label and convert to a map
-	listOptions := []client.ListOption{
-		client.MatchingLabels{
-			common.ArgoCDArgoprojKeyManagedByClusterArgoCD: r.Instance.Namespace,
-		},
-	}
-
-	existingManagedNamespaces, err := cluster.ListNamespaces(r.Client, listOptions)
-	if err != nil {
-		r.Logger.Error(err, "setSourceNamespaces: failed to list namespaces")
-		return err
-	}
-	existingManagedNsMap := make(map[string]string)
-	for _, ns := range existingManagedNamespaces.Items {
-		existingManagedNsMap[ns.Name] = ""
-	}
-
-	// Get list of desired namespaces that should be carrying the ArgoCDAppsManagedBy label and convert to a map
-	desiredManagedNsMap := make(map[string]string)
-	for _, ns := range r.Instance.Spec.SourceNamespaces {
-		desiredManagedNsMap[ns] = ""
-	}
-
-	// check if any of the desired namespaces are missing the label. If yes, add ArgoCDArgoprojKeyManagedByClusterArgoCD to it
-	for _, desiredNs := range r.Instance.Spec.SourceNamespaces {
-		if _, ok := existingManagedNsMap[desiredNs]; !ok {
-			ns, err := cluster.GetNamespace(desiredNs, r.Client)
-			if err != nil {
-				r.Logger.Error(err, "setSourceNamespaces: failed to retrieve namespace", "name", ns.Name)
-				continue
-			}
-
-			// sanity check
-			if len(ns.Labels) == 0 {
-				ns.Labels = make(map[string]string)
-			}
-			// check if desired namespace is already being managed by a different cluster scoped Argo CD instance. If yes, skip it
-			// If not, add ArgoCDArgoprojKeyManagedByClusterArgoCD to it and add it to allowedSourceNamespaces
-			if val, ok := ns.Labels[common.ArgoCDArgoprojKeyManagedByClusterArgoCD]; ok && val != r.Instance.Namespace {
-				r.Logger.V(1).Info("setSourceNamespaces: skipping namespace as it is already managed by a different instance", "namespace", ns.Name, "managing-instance-namespace", val)
-				continue
-			} else {
-				ns.Labels[common.ArgoCDArgoprojKeyManagedByClusterArgoCD] = r.Instance.Namespace
-				allowedSourceNamespaces[desiredNs] = ""
-			}
-			err = cluster.UpdateNamespace(ns, r.Client)
-			if err != nil {
-				r.Logger.Error(err, "setSourceNamespaces: failed to update namespace", "namespace", ns.Name)
-				continue
-			}
-			r.Logger.V(1).Info("setSourceNamespaces: labeled namespace", "namespace", ns.Name)
-			continue
-		}
-		allowedSourceNamespaces[desiredNs] = ""
-		continue
-	}
-
-	// check if any of the exisiting namespaces are carrying the label when they should not be. If yes, remove it
-	for existingNs, _ := range existingManagedNsMap {
-		if _, ok := desiredManagedNsMap[existingNs]; !ok {
-			ns, err := cluster.GetNamespace(existingNs, r.Client)
-			if err != nil {
-				r.Logger.Error(err, "setSourceNamespaces: failed to retrieve namespace", "name", ns.Name)
-				continue
-			}
-			delete(ns.Labels, common.ArgoCDArgoprojKeyManagedByClusterArgoCD)
-			err = cluster.UpdateNamespace(ns, r.Client)
-			if err != nil {
-				r.Logger.Error(err, "setSourceNamespaces: failed to update namespace", "namespace", ns.Name)
-				continue
-			}
-			r.Logger.V(1).Info("setSourceNamespaces: unlabeled namespace", "namespace", ns.Name)
-			continue
-		}
-	}
-
-	r.AppManagedNamespaces = allowedSourceNamespaces
-	return nil
 }