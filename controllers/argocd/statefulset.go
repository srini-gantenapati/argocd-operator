// Copyright 2019 ArgoCD Operator Developers
//
// Licensed under the Apache License, Version 2.0 (the "License");
// you may not use this file except in compliance with the License.
// You may obtain a copy of the License at
//
// 	http://www.apache.org/licenses/LICENSE-2.0
//
// Unless required by applicable law or agreed to in writing, software
// distributed under the License is distributed on an "AS IS" BASIS,
// WITHOUT WARRANTIES OR CONDITIONS OF ANY KIND, either express or implied.
// See the License for the specific language governing permissions and
// limitations under the License.

package argocd

import (
	"context"
	"fmt"
	"reflect"
	"strconv"
	"time"

	appsv1 "k8s.io/api/apps/v1"
	corev1 "k8s.io/api/core/v1"
	metav1 "k8s.io/apimachinery/pkg/apis/meta/v1"
	"k8s.io/apimachinery/pkg/util/intstr"
	"sigs.k8s.io/controller-runtime/pkg/client"
	"sigs.k8s.io/controller-runtime/pkg/controller/controllerutil"

	argoproj "github.com/argoproj-labs/argocd-operator/api/v1beta1"
	"github.com/argoproj-labs/argocd-operator/common"
<<<<<<< HEAD
	"github.com/argoproj-labs/argocd-operator/pkg/mutation/openshift"
	"github.com/argoproj-labs/argocd-operator/pkg/util"
=======
	"github.com/argoproj-labs/argocd-operator/pkg/argoutil"
>>>>>>> aa399a55
)

func getRedisHAReplicas(cr *argoproj.ArgoCD) *int32 {
	replicas := common.ArgoCDDefaultRedisHAReplicas
	// TODO: Allow override of this value through CR?
	return &replicas
}

// newStatefulSet returns a new StatefulSet instance for the given ArgoCD instance.
func newStatefulSet(cr *argoproj.ArgoCD) *appsv1.StatefulSet {
	return &appsv1.StatefulSet{
		ObjectMeta: metav1.ObjectMeta{
			Name:      cr.Name,
			Namespace: cr.Namespace,
			Labels:    common.DefaultLabels(cr.Name, cr.Name, ""),
		},
	}
}

// newStatefulSetWithName returns a new StatefulSet instance for the given ArgoCD using the given name.
func newStatefulSetWithName(name string, component string, cr *argoproj.ArgoCD) *appsv1.StatefulSet {
	ss := newStatefulSet(cr)
	ss.ObjectMeta.Name = name

	lbls := ss.ObjectMeta.Labels
	lbls[common.AppK8sKeyName] = name
	lbls[common.AppK8sKeyComponent] = component
	ss.ObjectMeta.Labels = lbls

	ss.Spec = appsv1.StatefulSetSpec{
		Selector: &metav1.LabelSelector{
			MatchLabels: map[string]string{
				common.AppK8sKeyName: name,
			},
		},
		Template: corev1.PodTemplateSpec{
			ObjectMeta: metav1.ObjectMeta{
				Labels: map[string]string{
					common.AppK8sKeyName: name,
				},
			},
			Spec: corev1.PodSpec{
				NodeSelector: common.DefaultNodeSelector(),
			},
		},
	}
	if cr.Spec.NodePlacement != nil {
		ss.Spec.Template.Spec.NodeSelector = util.AppendStringMap(ss.Spec.Template.Spec.NodeSelector, cr.Spec.NodePlacement.NodeSelector)
		ss.Spec.Template.Spec.Tolerations = cr.Spec.NodePlacement.Tolerations
	}
	ss.Spec.ServiceName = name

	return ss
}

// newStatefulSetWithSuffix returns a new StatefulSet instance for the given ArgoCD using the given suffix.
func newStatefulSetWithSuffix(suffix string, component string, cr *argoproj.ArgoCD) *appsv1.StatefulSet {
	return newStatefulSetWithName(fmt.Sprintf("%s-%s", cr.Name, suffix), component, cr)
}

<<<<<<< HEAD
func (r *ArgoCDReconciler) reconcileRedisStatefulSet(cr *argoproj.ArgoCD) error {
=======
func (r *ReconcileArgoCD) reconcileRedisStatefulSet(cr *argoproj.ArgoCD) error {
>>>>>>> aa399a55
	ss := newStatefulSetWithSuffix("redis-ha-server", "redis", cr)

	ss.Spec.PodManagementPolicy = appsv1.OrderedReadyPodManagement
	ss.Spec.Replicas = getRedisHAReplicas(cr)
	ss.Spec.Selector = &metav1.LabelSelector{
		MatchLabels: map[string]string{
			common.AppK8sKeyName: util.NameWithSuffix(cr.Name, "redis-ha"),
		},
	}

	ss.Spec.ServiceName = util.NameWithSuffix(cr.Name, "redis-ha")

	ss.Spec.Template.ObjectMeta = metav1.ObjectMeta{
		Annotations: map[string]string{
			"checksum/init-config": "7128bfbb51eafaffe3c33b1b463e15f0cf6514cec570f9d9c4f2396f28c724ac", // TODO: Should this be hard-coded?
		},
		Labels: map[string]string{
			common.AppK8sKeyName: util.NameWithSuffix(cr.Name, "redis-ha"),
		},
	}

	ss.Spec.Template.Spec.Affinity = &corev1.Affinity{
		PodAntiAffinity: &corev1.PodAntiAffinity{
			RequiredDuringSchedulingIgnoredDuringExecution: []corev1.PodAffinityTerm{{
				LabelSelector: &metav1.LabelSelector{
					MatchLabels: map[string]string{
						common.AppK8sKeyName: util.NameWithSuffix(cr.Name, "redis-ha"),
					},
				},
				TopologyKey: common.K8sKeyHostname,
			}},
		},
	}

	f := false
	ss.Spec.Template.Spec.AutomountServiceAccountToken = &f

	ss.Spec.Template.Spec.Containers = []corev1.Container{
		{
			Args: []string{
				"/data/conf/redis.conf",
			},
			Command: []string{
				"redis-server",
			},
			Image:           getRedisHAContainerImage(cr),
			ImagePullPolicy: corev1.PullIfNotPresent,
			LivenessProbe: &corev1.Probe{
				ProbeHandler: corev1.ProbeHandler{
					Exec: &corev1.ExecAction{
						Command: []string{
							"sh",
							"-c",
							"/health/redis_liveness.sh",
						},
					},
				},
				FailureThreshold:    int32(5),
				InitialDelaySeconds: int32(30),
				PeriodSeconds:       int32(15),
				SuccessThreshold:    int32(1),
				TimeoutSeconds:      int32(15),
			},
			Name: "redis",
			Ports: []corev1.ContainerPort{{
				ContainerPort: common.ArgoCDDefaultRedisPort,
				Name:          "redis",
			}},
			ReadinessProbe: &corev1.Probe{
				ProbeHandler: corev1.ProbeHandler{
					Exec: &corev1.ExecAction{
						Command: []string{
							"sh",
							"-c",
							"/health/redis_readiness.sh",
						},
					},
				},
				FailureThreshold:    int32(5),
				InitialDelaySeconds: int32(30),
				PeriodSeconds:       int32(15),
				SuccessThreshold:    int32(1),
				TimeoutSeconds:      int32(15),
			},
			Resources: getRedisHAResources(cr),
			SecurityContext: &corev1.SecurityContext{
				AllowPrivilegeEscalation: util.BoolPtr(false),
				Capabilities: &corev1.Capabilities{
					Drop: []corev1.Capability{
						"ALL",
					},
				},
				RunAsNonRoot: util.BoolPtr(true),
			},
			VolumeMounts: []corev1.VolumeMount{
				{
					MountPath: "/data",
					Name:      "data",
				},
				{
					MountPath: "/health",
					Name:      "health",
				},
				{
					Name:      common.ArgoCDRedisServerTLSSecretName,
					MountPath: "/app/config/redis/tls",
				},
			},
		},
		{
			Args: []string{
				"/data/conf/sentinel.conf",
			},
			Command: []string{
				"redis-sentinel",
			},
			Image:           getRedisHAContainerImage(cr),
			ImagePullPolicy: corev1.PullIfNotPresent,
			LivenessProbe: &corev1.Probe{
				ProbeHandler: corev1.ProbeHandler{
					Exec: &corev1.ExecAction{
						Command: []string{
							"sh",
							"-c",
							"/health/sentinel_liveness.sh",
						},
					},
				},
				FailureThreshold:    int32(5),
				InitialDelaySeconds: int32(30),
				PeriodSeconds:       int32(15),
				SuccessThreshold:    int32(1),
				TimeoutSeconds:      int32(15),
			},
			Name: "sentinel",
			Ports: []corev1.ContainerPort{{
				ContainerPort: common.ArgoCDDefaultRedisSentinelPort,
				Name:          "sentinel",
			}},
			ReadinessProbe: &corev1.Probe{
				ProbeHandler: corev1.ProbeHandler{
					Exec: &corev1.ExecAction{
						Command: []string{
							"sh",
							"-c",
							"/health/sentinel_liveness.sh",
						},
					},
				},
				FailureThreshold:    int32(5),
				InitialDelaySeconds: int32(30),
				PeriodSeconds:       int32(15),
				SuccessThreshold:    int32(1),
				TimeoutSeconds:      int32(15),
			},
			Resources: getRedisHAResources(cr),
			SecurityContext: &corev1.SecurityContext{
				AllowPrivilegeEscalation: util.BoolPtr(false),
				Capabilities: &corev1.Capabilities{
					Drop: []corev1.Capability{
						"ALL",
					},
				},
				RunAsNonRoot: util.BoolPtr(true),
			},
			VolumeMounts: []corev1.VolumeMount{
				{
					MountPath: "/data",
					Name:      "data",
				},
				{
					MountPath: "/health",
					Name:      "health",
				},
				{
					Name:      common.ArgoCDRedisServerTLSSecretName,
					MountPath: "/app/config/redis/tls",
				},
			},
		},
	}

	ss.Spec.Template.Spec.InitContainers = []corev1.Container{{
		Args: []string{
			"/readonly-config/init.sh",
		},
		Command: []string{
			"sh",
		},
		Env: []corev1.EnvVar{
			{
				Name:  "SENTINEL_ID_0",
				Value: "3c0d9c0320bb34888c2df5757c718ce6ca992ce6", // TODO: Should this be hard-coded?
			},
			{
				Name:  "SENTINEL_ID_1",
				Value: "40000915ab58c3fa8fd888fb8b24711944e6cbb4", // TODO: Should this be hard-coded?
			},
			{
				Name:  "SENTINEL_ID_2",
				Value: "2bbec7894d954a8af3bb54d13eaec53cb024e2ca", // TODO: Should this be hard-coded?
			},
		},
		Image:           getRedisHAContainerImage(cr),
		ImagePullPolicy: corev1.PullIfNotPresent,
		Name:            "config-init",
		Resources:       getRedisHAResources(cr),
		SecurityContext: &corev1.SecurityContext{
			AllowPrivilegeEscalation: util.BoolPtr(false),
			Capabilities: &corev1.Capabilities{
				Drop: []corev1.Capability{
					"ALL",
				},
			},
			RunAsNonRoot: util.BoolPtr(true),
		},
		VolumeMounts: []corev1.VolumeMount{
			{
				MountPath: "/readonly-config",
				Name:      "config",
				ReadOnly:  true,
			},
			{
				MountPath: "/data",
				Name:      "data",
			},
			{
				Name:      common.ArgoCDRedisServerTLSSecretName,
				MountPath: "/app/config/redis/tls",
			},
		},
	}}

	var fsGroup int64 = 1000
	var runAsNonRoot bool = true
	var runAsUser int64 = 1000

	ss.Spec.Template.Spec.SecurityContext = &corev1.PodSecurityContext{
		FSGroup:      &fsGroup,
		RunAsNonRoot: &runAsNonRoot,
		RunAsUser:    &runAsUser,
	}
	openshift.AddSeccompProfileForOpenShift(cr, &ss.Spec.Template.Spec, r.Client)

	ss.Spec.Template.Spec.ServiceAccountName = util.NameWithSuffix(cr.Name, "argocd-redis-ha")

	var terminationGracePeriodSeconds int64 = 60
	ss.Spec.Template.Spec.TerminationGracePeriodSeconds = &terminationGracePeriodSeconds

	var defaultMode int32 = 493
	ss.Spec.Template.Spec.Volumes = []corev1.Volume{
		{
			Name: "config",
			VolumeSource: corev1.VolumeSource{
				ConfigMap: &corev1.ConfigMapVolumeSource{
					LocalObjectReference: corev1.LocalObjectReference{
						Name: common.ArgoCDRedisHAConfigMapName,
					},
				},
			},
		},
		{
			Name: "health",
			VolumeSource: corev1.VolumeSource{
				ConfigMap: &corev1.ConfigMapVolumeSource{
					DefaultMode: &defaultMode,
					LocalObjectReference: corev1.LocalObjectReference{
						Name: common.ArgoCDRedisHAHealthConfigMapName,
					},
				},
			},
		},
		{
			Name: "data",
			VolumeSource: corev1.VolumeSource{
				EmptyDir: &corev1.EmptyDirVolumeSource{},
			},
		},
		{
			Name: common.ArgoCDRedisServerTLSSecretName,
			VolumeSource: corev1.VolumeSource{
				Secret: &corev1.SecretVolumeSource{
					SecretName: common.ArgoCDRedisServerTLSSecretName,
					Optional:   util.BoolPtr(true),
				},
			},
		},
	}

	ss.Spec.UpdateStrategy = appsv1.StatefulSetUpdateStrategy{
		Type: appsv1.RollingUpdateStatefulSetStrategyType,
	}

	if err := applyReconcilerHook(cr, ss, ""); err != nil {
		return err
	}

	existing := newStatefulSetWithSuffix("redis-ha-server", "redis", cr)
<<<<<<< HEAD
	if util.IsObjectFound(r.Client, cr.Namespace, existing.Name, existing) {
		if !cr.Spec.HA.Enabled {
			// StatefulSet exists but HA enabled flag has been set to false, delete the StatefulSet
=======
	if argoutil.IsObjectFound(r.Client, cr.Namespace, existing.Name, existing) {
		if !(cr.Spec.HA.Enabled && cr.Spec.Redis.IsEnabled()) {
			// StatefulSet exists but either HA or component enabled flag has been set to false, delete the StatefulSet
>>>>>>> aa399a55
			return r.Client.Delete(context.TODO(), existing)
		}

		desiredImage := getRedisHAContainerImage(cr)
		changed := false
		updateNodePlacementStateful(existing, ss, &changed)
		for i, container := range existing.Spec.Template.Spec.Containers {
			if container.Image != desiredImage {
				existing.Spec.Template.Spec.Containers[i].Image = getRedisHAContainerImage(cr)
				existing.Spec.Template.ObjectMeta.Labels[common.ImageUpgradedKey] = time.Now().UTC().Format(common.TimeFormatMST)
				changed = true
			}

			if !reflect.DeepEqual(ss.Spec.Template.Spec.Containers[i].Resources, existing.Spec.Template.Spec.Containers[i].Resources) {
				existing.Spec.Template.Spec.Containers[i].Resources = ss.Spec.Template.Spec.Containers[i].Resources
				changed = true
			}
		}

		if !reflect.DeepEqual(ss.Spec.Template.Spec.InitContainers[0].Resources, existing.Spec.Template.Spec.InitContainers[0].Resources) {
			existing.Spec.Template.Spec.InitContainers[0].Resources = ss.Spec.Template.Spec.InitContainers[0].Resources
			changed = true
		}

		if changed {
			return r.Client.Update(context.TODO(), existing)
		}

		return nil // StatefulSet found, do nothing
	}

	if !cr.Spec.Redis.IsEnabled() {
		log.Info("Redis disabled. Skipping starting Redis.") // Redis not enabled, do nothing.
		return nil
	}

	if !cr.Spec.HA.Enabled {
		return nil // HA not enabled, do nothing.
	}

	if err := controllerutil.SetControllerReference(cr, ss, r.Scheme); err != nil {
		return err
	}
	return r.Client.Create(context.TODO(), ss)
}

func getArgoControllerContainerEnv(cr *argoproj.ArgoCD) []corev1.EnvVar {
	env := make([]corev1.EnvVar, 0)

	env = append(env, corev1.EnvVar{
		Name:  "HOME",
		Value: "/home/argocd",
	})

	if cr.Spec.Controller.Sharding.Enabled {
		env = append(env, corev1.EnvVar{
			Name:  "ARGOCD_CONTROLLER_REPLICAS",
			Value: fmt.Sprint(cr.Spec.Controller.Sharding.Replicas),
		})
	}

	if cr.Spec.Controller.AppSync != nil {
		env = append(env, corev1.EnvVar{
			Name:  "ARGOCD_RECONCILIATION_TIMEOUT",
			Value: strconv.FormatInt(int64(cr.Spec.Controller.AppSync.Seconds()), 10) + "s",
		})
	}

	return env
}

<<<<<<< HEAD
func (r *ArgoCDReconciler) getApplicationControllerReplicaCount(cr *argoproj.ArgoCD) int32 {
=======
func (r *ReconcileArgoCD) getApplicationControllerReplicaCount(cr *argoproj.ArgoCD) int32 {
>>>>>>> aa399a55
	var replicas int32 = common.ArgocdApplicationControllerDefaultReplicas
	var minShards int32 = cr.Spec.Controller.Sharding.MinShards
	var maxShards int32 = cr.Spec.Controller.Sharding.MaxShards

	if cr.Spec.Controller.Sharding.DynamicScalingEnabled != nil && *cr.Spec.Controller.Sharding.DynamicScalingEnabled {

		// TODO: add the same validations to Validation Webhook once webhook has been introduced
		if minShards < 1 {
			log.Info("Minimum number of shards cannot be less than 1. Setting default value to 1")
			minShards = 1
		}

		if maxShards < minShards {
			log.Info("Maximum number of shards cannot be less than minimum number of shards. Setting maximum shards same as minimum shards")
			maxShards = minShards
		}

		clustersPerShard := cr.Spec.Controller.Sharding.ClustersPerShard
		if clustersPerShard < 1 {
			log.Info("clustersPerShard cannot be less than 1. Defaulting to 1.")
			clustersPerShard = 1
		}

		clusterSecrets, err := r.getClusterSecrets(cr)
		if err != nil {
			// If we were not able to query cluster secrets, return the default count of replicas (ArgocdApplicationControllerDefaultReplicas)
			log.Error(err, "Error retreiving cluster secrets for ArgoCD instance %s", cr.Name)
			return replicas
		}

		replicas = int32(len(clusterSecrets.Items)) / clustersPerShard

		if replicas < minShards {
			replicas = minShards
		}

		if replicas > maxShards {
			replicas = maxShards
		}

		return replicas

	} else if cr.Spec.Controller.Sharding.Replicas != 0 && cr.Spec.Controller.Sharding.Enabled {
		return cr.Spec.Controller.Sharding.Replicas
	}

	return replicas
}

<<<<<<< HEAD
func (r *ArgoCDReconciler) reconcileApplicationControllerStatefulSet(cr *argoproj.ArgoCD, useTLSForRedis bool) error {
=======
func (r *ReconcileArgoCD) reconcileApplicationControllerStatefulSet(cr *argoproj.ArgoCD, useTLSForRedis bool) error {
>>>>>>> aa399a55

	replicas := r.getApplicationControllerReplicaCount(cr)

	ss := newStatefulSetWithSuffix("application-controller", "application-controller", cr)
	ss.Spec.Replicas = &replicas
	controllerEnv := cr.Spec.Controller.Env
	// Sharding setting explicitly overrides a value set in the env
	controllerEnv = util.EnvMerge(controllerEnv, getArgoControllerContainerEnv(cr), true)
	// Let user specify their own environment first
	controllerEnv = util.EnvMerge(controllerEnv, util.ProxyEnvVars(), false)
	podSpec := &ss.Spec.Template.Spec
	podSpec.Containers = []corev1.Container{{
		Command:         getArgoApplicationControllerCommand(cr, useTLSForRedis),
		Image:           getArgoContainerImage(cr),
		ImagePullPolicy: corev1.PullAlways,
		Name:            "argocd-application-controller",
		Env:             controllerEnv,
		Ports: []corev1.ContainerPort{
			{
				ContainerPort: 8082,
			},
		},
		ReadinessProbe: &corev1.Probe{
			ProbeHandler: corev1.ProbeHandler{
				HTTPGet: &corev1.HTTPGetAction{
					Path: "/healthz",
					Port: intstr.FromInt(8082),
				},
			},
			InitialDelaySeconds: 5,
			PeriodSeconds:       10,
		},
		Resources: getArgoApplicationControllerResources(cr),
		SecurityContext: &corev1.SecurityContext{
			AllowPrivilegeEscalation: util.BoolPtr(false),
			Capabilities: &corev1.Capabilities{
				Drop: []corev1.Capability{
					"ALL",
				},
			},
			RunAsNonRoot: util.BoolPtr(true),
		},
		VolumeMounts: []corev1.VolumeMount{
			{
				Name:      "argocd-repo-server-tls",
				MountPath: "/app/config/controller/tls",
			},
			{
				Name:      common.ArgoCDRedisServerTLSSecretName,
				MountPath: "/app/config/controller/tls/redis",
			},
		},
	}}
	openshift.AddSeccompProfileForOpenShift(cr, podSpec, r.Client)

	podSpec.ServiceAccountName = util.NameWithSuffix(cr.Name, "argocd-application-controller")
	podSpec.Volumes = []corev1.Volume{
		{
			Name: "argocd-repo-server-tls",
			VolumeSource: corev1.VolumeSource{
				Secret: &corev1.SecretVolumeSource{
					SecretName: common.ArgoCDRepoServerTLSSecretName,
					Optional:   util.BoolPtr(true),
				},
			},
		},
		{
			Name: common.ArgoCDRedisServerTLSSecretName,
			VolumeSource: corev1.VolumeSource{
				Secret: &corev1.SecretVolumeSource{
					SecretName: common.ArgoCDRedisServerTLSSecretName,
					Optional:   util.BoolPtr(true),
				},
			},
		},
	}

	ss.Spec.Template.Spec.Affinity = &corev1.Affinity{
		PodAntiAffinity: &corev1.PodAntiAffinity{
			PreferredDuringSchedulingIgnoredDuringExecution: []corev1.WeightedPodAffinityTerm{{
				PodAffinityTerm: corev1.PodAffinityTerm{
					LabelSelector: &metav1.LabelSelector{
						MatchLabels: map[string]string{
							common.AppK8sKeyName: util.NameWithSuffix(cr.Name, "argocd-application-controller"),
						},
					},
					TopologyKey: common.K8sKeyHostname,
				},
				Weight: int32(100),
			},
				{
					PodAffinityTerm: corev1.PodAffinityTerm{
						LabelSelector: &metav1.LabelSelector{
							MatchLabels: map[string]string{
								common.AppK8sKeyPartOf: common.ArgoCDAppName,
							},
						},
						TopologyKey: common.K8sKeyHostname,
					},
					Weight: int32(5),
				}},
		},
	}

	// Handle import/restore from ArgoCDExport
	export := r.getArgoCDExport(cr)
	if export == nil {
		log.Info("existing argocd export not found, skipping import")
	} else {
		podSpec.InitContainers = []corev1.Container{{
			Command:         getArgoImportCommand(r.Client, cr),
			Env:             util.ProxyEnvVars(getArgoImportContainerEnv(export)...),
			Resources:       getArgoApplicationControllerResources(cr),
			Image:           getArgoImportContainerImage(export),
			ImagePullPolicy: corev1.PullAlways,
			Name:            "argocd-import",
			SecurityContext: &corev1.SecurityContext{
				AllowPrivilegeEscalation: util.BoolPtr(false),
				Capabilities: &corev1.Capabilities{
					Drop: []corev1.Capability{
						"ALL",
					},
				},
				RunAsNonRoot: util.BoolPtr(true),
			},
			VolumeMounts: getArgoImportVolumeMounts(),
		}}

		podSpec.Volumes = getArgoImportVolumes(export)
	}

	invalidImagePod := containsInvalidImage(cr, r)
	if invalidImagePod {
		if err := r.Client.Delete(context.TODO(), ss); err != nil {
			return err
		}
	}

	existing := newStatefulSetWithSuffix("application-controller", "application-controller", cr)
<<<<<<< HEAD
	if util.IsObjectFound(r.Client, cr.Namespace, existing.Name, existing) {
=======
	if argoutil.IsObjectFound(r.Client, cr.Namespace, existing.Name, existing) {
		if !cr.Spec.Controller.IsEnabled() {
			log.Info("Existing application controller found but should be disabled. Deleting Application Controller")
			// Delete existing deployment for Application Controller, if any ..
			return r.Client.Delete(context.TODO(), existing)
		}
>>>>>>> aa399a55
		actualImage := existing.Spec.Template.Spec.Containers[0].Image
		desiredImage := getArgoContainerImage(cr)
		changed := false
		if actualImage != desiredImage {
			existing.Spec.Template.Spec.Containers[0].Image = desiredImage
			existing.Spec.Template.ObjectMeta.Labels[common.ImageUpgradedKey] = time.Now().UTC().Format(common.TimeFormatMST)
			changed = true
		}
		desiredCommand := getArgoApplicationControllerCommand(cr, useTLSForRedis)
		if isRepoServerTLSVerificationRequested(cr) {
			desiredCommand = append(desiredCommand, "--repo-server-strict-tls")
		}
		updateNodePlacementStateful(existing, ss, &changed)
		if !reflect.DeepEqual(desiredCommand, existing.Spec.Template.Spec.Containers[0].Command) {
			existing.Spec.Template.Spec.Containers[0].Command = desiredCommand
			changed = true
		}

		if !reflect.DeepEqual(existing.Spec.Template.Spec.Containers[0].Env,
			ss.Spec.Template.Spec.Containers[0].Env) {
			existing.Spec.Template.Spec.Containers[0].Env = ss.Spec.Template.Spec.Containers[0].Env
			changed = true
		}
		if !reflect.DeepEqual(ss.Spec.Template.Spec.Volumes, existing.Spec.Template.Spec.Volumes) {
			existing.Spec.Template.Spec.Volumes = ss.Spec.Template.Spec.Volumes
			changed = true
		}
		if !reflect.DeepEqual(ss.Spec.Template.Spec.Containers[0].VolumeMounts,
			existing.Spec.Template.Spec.Containers[0].VolumeMounts) {
			existing.Spec.Template.Spec.Containers[0].VolumeMounts = ss.Spec.Template.Spec.Containers[0].VolumeMounts
			changed = true
		}
		if !reflect.DeepEqual(ss.Spec.Template.Spec.Containers[0].Resources, existing.Spec.Template.Spec.Containers[0].Resources) {
			existing.Spec.Template.Spec.Containers[0].Resources = ss.Spec.Template.Spec.Containers[0].Resources
			changed = true
		}
		if !reflect.DeepEqual(ss.Spec.Replicas, existing.Spec.Replicas) {
			existing.Spec.Replicas = ss.Spec.Replicas
			changed = true
		}

		if changed {
			return r.Client.Update(context.TODO(), existing)
		}
		return nil // StatefulSet found with nothing to do, move along...
	}

	if !cr.Spec.Controller.IsEnabled() {
		log.Info("Application Controller disabled. Skipping starting application controller.")
		return nil
	}

	// Delete existing deployment for Application Controller, if any ..
	deploy := newDeploymentWithSuffix("application-controller", "application-controller", cr)
	if util.IsObjectFound(r.Client, deploy.Namespace, deploy.Name, deploy) {
		if err := r.Client.Delete(context.TODO(), deploy); err != nil {
			return err
		}
	}

	if err := controllerutil.SetControllerReference(cr, ss, r.Scheme); err != nil {
		return err
	}
	return r.Client.Create(context.TODO(), ss)
}

// reconcileStatefulSets will ensure that all StatefulSets are present for the given ArgoCD.
<<<<<<< HEAD
func (r *ArgoCDReconciler) reconcileStatefulSets(cr *argoproj.ArgoCD, useTLSForRedis bool) error {
=======
func (r *ReconcileArgoCD) reconcileStatefulSets(cr *argoproj.ArgoCD, useTLSForRedis bool) error {
>>>>>>> aa399a55
	if err := r.reconcileApplicationControllerStatefulSet(cr, useTLSForRedis); err != nil {
		return err
	}
	if err := r.reconcileRedisStatefulSet(cr); err != nil {
		return err
	}
	return nil
}

// triggerStatefulSetRollout will update the label with the given key to trigger a new rollout of the StatefulSet.
func (r *ArgoCDReconciler) triggerStatefulSetRollout(sts *appsv1.StatefulSet, key string) error {
	if !util.IsObjectFound(r.Client, sts.Namespace, sts.Name, sts) {
		log.Info(fmt.Sprintf("unable to locate deployment with name: %s", sts.Name))
		return nil
	}

	sts.Spec.Template.ObjectMeta.Labels[key] = nowNano()
	return r.Client.Update(context.TODO(), sts)
}

// to update nodeSelector and tolerations in reconciler
func updateNodePlacementStateful(existing *appsv1.StatefulSet, ss *appsv1.StatefulSet, changed *bool) {
	if !reflect.DeepEqual(existing.Spec.Template.Spec.NodeSelector, ss.Spec.Template.Spec.NodeSelector) {
		existing.Spec.Template.Spec.NodeSelector = ss.Spec.Template.Spec.NodeSelector
		*changed = true
	}
	if !reflect.DeepEqual(existing.Spec.Template.Spec.Tolerations, ss.Spec.Template.Spec.Tolerations) {
		existing.Spec.Template.Spec.Tolerations = ss.Spec.Template.Spec.Tolerations
		*changed = true
	}
}

// Returns true if a StatefulSet has pods in ErrImagePull or ImagePullBackoff state.
// These pods cannot be restarted automatially due to known kubernetes issue https://github.com/kubernetes/kubernetes/issues/67250
<<<<<<< HEAD
func containsInvalidImage(cr *argoproj.ArgoCD, r *ArgoCDReconciler) bool {
=======
func containsInvalidImage(cr *argoproj.ArgoCD, r *ReconcileArgoCD) bool {
>>>>>>> aa399a55

	brokenPod := false

	podList := &corev1.PodList{}
	listOption := client.MatchingLabels{common.AppK8sKeyName: fmt.Sprintf("%s-%s", cr.Name, "application-controller")}

	if err := r.Client.List(context.TODO(), podList, listOption); err != nil {
		log.Error(err, "Failed to list Pods")
	}
	if len(podList.Items) > 0 {
		if len(podList.Items[0].Status.ContainerStatuses) > 0 {
			if podList.Items[0].Status.ContainerStatuses[0].State.Waiting != nil && (podList.Items[0].Status.ContainerStatuses[0].State.Waiting.Reason == "ImagePullBackOff" || podList.Items[0].Status.ContainerStatuses[0].State.Waiting.Reason == "ErrImagePull") {
				brokenPod = true
			}
		}
	}
	return brokenPod
}<|MERGE_RESOLUTION|>--- conflicted
+++ resolved
@@ -30,12 +30,9 @@
 
 	argoproj "github.com/argoproj-labs/argocd-operator/api/v1beta1"
 	"github.com/argoproj-labs/argocd-operator/common"
-<<<<<<< HEAD
+	"github.com/argoproj-labs/argocd-operator/pkg/argoutil"
 	"github.com/argoproj-labs/argocd-operator/pkg/mutation/openshift"
 	"github.com/argoproj-labs/argocd-operator/pkg/util"
-=======
-	"github.com/argoproj-labs/argocd-operator/pkg/argoutil"
->>>>>>> aa399a55
 )
 
 func getRedisHAReplicas(cr *argoproj.ArgoCD) *int32 {
@@ -50,7 +47,7 @@
 		ObjectMeta: metav1.ObjectMeta{
 			Name:      cr.Name,
 			Namespace: cr.Namespace,
-			Labels:    common.DefaultLabels(cr.Name, cr.Name, ""),
+			Labels:    common.DefaultLabels(cr.Name),
 		},
 	}
 }
@@ -83,7 +80,7 @@
 		},
 	}
 	if cr.Spec.NodePlacement != nil {
-		ss.Spec.Template.Spec.NodeSelector = util.AppendStringMap(ss.Spec.Template.Spec.NodeSelector, cr.Spec.NodePlacement.NodeSelector)
+		ss.Spec.Template.Spec.NodeSelector = argoutil.AppendStringMap(ss.Spec.Template.Spec.NodeSelector, cr.Spec.NodePlacement.NodeSelector)
 		ss.Spec.Template.Spec.Tolerations = cr.Spec.NodePlacement.Tolerations
 	}
 	ss.Spec.ServiceName = name
@@ -96,29 +93,25 @@
 	return newStatefulSetWithName(fmt.Sprintf("%s-%s", cr.Name, suffix), component, cr)
 }
 
-<<<<<<< HEAD
-func (r *ArgoCDReconciler) reconcileRedisStatefulSet(cr *argoproj.ArgoCD) error {
-=======
 func (r *ReconcileArgoCD) reconcileRedisStatefulSet(cr *argoproj.ArgoCD) error {
->>>>>>> aa399a55
 	ss := newStatefulSetWithSuffix("redis-ha-server", "redis", cr)
 
 	ss.Spec.PodManagementPolicy = appsv1.OrderedReadyPodManagement
 	ss.Spec.Replicas = getRedisHAReplicas(cr)
 	ss.Spec.Selector = &metav1.LabelSelector{
 		MatchLabels: map[string]string{
-			common.AppK8sKeyName: util.NameWithSuffix(cr.Name, "redis-ha"),
-		},
-	}
-
-	ss.Spec.ServiceName = util.NameWithSuffix(cr.Name, "redis-ha")
+			common.AppK8sKeyName: argoutil.NameWithSuffix(cr.Name, "redis-ha"),
+		},
+	}
+
+	ss.Spec.ServiceName = argoutil.NameWithSuffix(cr.Name, "redis-ha")
 
 	ss.Spec.Template.ObjectMeta = metav1.ObjectMeta{
 		Annotations: map[string]string{
 			"checksum/init-config": "7128bfbb51eafaffe3c33b1b463e15f0cf6514cec570f9d9c4f2396f28c724ac", // TODO: Should this be hard-coded?
 		},
 		Labels: map[string]string{
-			common.AppK8sKeyName: util.NameWithSuffix(cr.Name, "redis-ha"),
+			common.AppK8sKeyName: argoutil.NameWithSuffix(cr.Name, "redis-ha"),
 		},
 	}
 
@@ -127,7 +120,7 @@
 			RequiredDuringSchedulingIgnoredDuringExecution: []corev1.PodAffinityTerm{{
 				LabelSelector: &metav1.LabelSelector{
 					MatchLabels: map[string]string{
-						common.AppK8sKeyName: util.NameWithSuffix(cr.Name, "redis-ha"),
+						common.AppK8sKeyName: argoutil.NameWithSuffix(cr.Name, "redis-ha"),
 					},
 				},
 				TopologyKey: common.K8sKeyHostname,
@@ -345,7 +338,7 @@
 	}
 	openshift.AddSeccompProfileForOpenShift(cr, &ss.Spec.Template.Spec, r.Client)
 
-	ss.Spec.Template.Spec.ServiceAccountName = util.NameWithSuffix(cr.Name, "argocd-redis-ha")
+	ss.Spec.Template.Spec.ServiceAccountName = argoutil.NameWithSuffix(cr.Name, "argocd-redis-ha")
 
 	var terminationGracePeriodSeconds int64 = 60
 	ss.Spec.Template.Spec.TerminationGracePeriodSeconds = &terminationGracePeriodSeconds
@@ -399,15 +392,9 @@
 	}
 
 	existing := newStatefulSetWithSuffix("redis-ha-server", "redis", cr)
-<<<<<<< HEAD
-	if util.IsObjectFound(r.Client, cr.Namespace, existing.Name, existing) {
-		if !cr.Spec.HA.Enabled {
-			// StatefulSet exists but HA enabled flag has been set to false, delete the StatefulSet
-=======
 	if argoutil.IsObjectFound(r.Client, cr.Namespace, existing.Name, existing) {
 		if !(cr.Spec.HA.Enabled && cr.Spec.Redis.IsEnabled()) {
 			// StatefulSet exists but either HA or component enabled flag has been set to false, delete the StatefulSet
->>>>>>> aa399a55
 			return r.Client.Delete(context.TODO(), existing)
 		}
 
@@ -479,11 +466,7 @@
 	return env
 }
 
-<<<<<<< HEAD
-func (r *ArgoCDReconciler) getApplicationControllerReplicaCount(cr *argoproj.ArgoCD) int32 {
-=======
 func (r *ReconcileArgoCD) getApplicationControllerReplicaCount(cr *argoproj.ArgoCD) int32 {
->>>>>>> aa399a55
 	var replicas int32 = common.ArgocdApplicationControllerDefaultReplicas
 	var minShards int32 = cr.Spec.Controller.Sharding.MinShards
 	var maxShards int32 = cr.Spec.Controller.Sharding.MaxShards
@@ -533,11 +516,7 @@
 	return replicas
 }
 
-<<<<<<< HEAD
-func (r *ArgoCDReconciler) reconcileApplicationControllerStatefulSet(cr *argoproj.ArgoCD, useTLSForRedis bool) error {
-=======
 func (r *ReconcileArgoCD) reconcileApplicationControllerStatefulSet(cr *argoproj.ArgoCD, useTLSForRedis bool) error {
->>>>>>> aa399a55
 
 	replicas := r.getApplicationControllerReplicaCount(cr)
 
@@ -593,7 +572,7 @@
 	}}
 	openshift.AddSeccompProfileForOpenShift(cr, podSpec, r.Client)
 
-	podSpec.ServiceAccountName = util.NameWithSuffix(cr.Name, "argocd-application-controller")
+	podSpec.ServiceAccountName = argoutil.NameWithSuffix(cr.Name, "argocd-application-controller")
 	podSpec.Volumes = []corev1.Volume{
 		{
 			Name: "argocd-repo-server-tls",
@@ -621,7 +600,7 @@
 				PodAffinityTerm: corev1.PodAffinityTerm{
 					LabelSelector: &metav1.LabelSelector{
 						MatchLabels: map[string]string{
-							common.AppK8sKeyName: util.NameWithSuffix(cr.Name, "argocd-application-controller"),
+							common.AppK8sKeyName: argoutil.NameWithSuffix(cr.Name, "argocd-application-controller"),
 						},
 					},
 					TopologyKey: common.K8sKeyHostname,
@@ -677,16 +656,12 @@
 	}
 
 	existing := newStatefulSetWithSuffix("application-controller", "application-controller", cr)
-<<<<<<< HEAD
-	if util.IsObjectFound(r.Client, cr.Namespace, existing.Name, existing) {
-=======
 	if argoutil.IsObjectFound(r.Client, cr.Namespace, existing.Name, existing) {
 		if !cr.Spec.Controller.IsEnabled() {
 			log.Info("Existing application controller found but should be disabled. Deleting Application Controller")
 			// Delete existing deployment for Application Controller, if any ..
 			return r.Client.Delete(context.TODO(), existing)
 		}
->>>>>>> aa399a55
 		actualImage := existing.Spec.Template.Spec.Containers[0].Image
 		desiredImage := getArgoContainerImage(cr)
 		changed := false
@@ -741,7 +716,7 @@
 
 	// Delete existing deployment for Application Controller, if any ..
 	deploy := newDeploymentWithSuffix("application-controller", "application-controller", cr)
-	if util.IsObjectFound(r.Client, deploy.Namespace, deploy.Name, deploy) {
+	if argoutil.IsObjectFound(r.Client, deploy.Namespace, deploy.Name, deploy) {
 		if err := r.Client.Delete(context.TODO(), deploy); err != nil {
 			return err
 		}
@@ -754,11 +729,7 @@
 }
 
 // reconcileStatefulSets will ensure that all StatefulSets are present for the given ArgoCD.
-<<<<<<< HEAD
-func (r *ArgoCDReconciler) reconcileStatefulSets(cr *argoproj.ArgoCD, useTLSForRedis bool) error {
-=======
 func (r *ReconcileArgoCD) reconcileStatefulSets(cr *argoproj.ArgoCD, useTLSForRedis bool) error {
->>>>>>> aa399a55
 	if err := r.reconcileApplicationControllerStatefulSet(cr, useTLSForRedis); err != nil {
 		return err
 	}
@@ -769,8 +740,8 @@
 }
 
 // triggerStatefulSetRollout will update the label with the given key to trigger a new rollout of the StatefulSet.
-func (r *ArgoCDReconciler) triggerStatefulSetRollout(sts *appsv1.StatefulSet, key string) error {
-	if !util.IsObjectFound(r.Client, sts.Namespace, sts.Name, sts) {
+func (r *ReconcileArgoCD) triggerStatefulSetRollout(sts *appsv1.StatefulSet, key string) error {
+	if !argoutil.IsObjectFound(r.Client, sts.Namespace, sts.Name, sts) {
 		log.Info(fmt.Sprintf("unable to locate deployment with name: %s", sts.Name))
 		return nil
 	}
@@ -793,11 +764,7 @@
 
 // Returns true if a StatefulSet has pods in ErrImagePull or ImagePullBackoff state.
 // These pods cannot be restarted automatially due to known kubernetes issue https://github.com/kubernetes/kubernetes/issues/67250
-<<<<<<< HEAD
-func containsInvalidImage(cr *argoproj.ArgoCD, r *ArgoCDReconciler) bool {
-=======
 func containsInvalidImage(cr *argoproj.ArgoCD, r *ReconcileArgoCD) bool {
->>>>>>> aa399a55
 
 	brokenPod := false
 
