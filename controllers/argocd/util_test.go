package argocd

import (
	"context"
	b64 "encoding/base64"
	"reflect"
	"strings"
	"testing"

	"github.com/stretchr/testify/assert"
	logf "sigs.k8s.io/controller-runtime/pkg/log"

	argoproj "github.com/argoproj-labs/argocd-operator/api/v1beta1"
	"github.com/argoproj-labs/argocd-operator/common"
	"github.com/argoproj-labs/argocd-operator/pkg/util"

	v1 "k8s.io/api/core/v1"
	metav1 "k8s.io/apimachinery/pkg/apis/meta/v1"
	testclient "k8s.io/client-go/kubernetes/fake"
)

const (
	dexTestImage          = "testing/dex:latest"
	argoTestImage         = "testing/argocd:latest"
	grafanaTestImage      = "testing/grafana:latest"
	redisTestImage        = "testing/redis:latest"
	redisHATestImage      = "testing/redis:latest-ha"
	redisHAProxyTestImage = "testing/redis-ha-haproxy:latest-ha"
)

var imageTests = []struct {
	name      string
	pre       func(t *testing.T)
	opts      []argoCDOpt
	want      string
	imageFunc func(a *argoproj.ArgoCD) string
}{
	{
		name:      "dex default configuration",
		imageFunc: getDexContainerImage,
		want:      util.CombineImageTag(common.ArgoCDDefaultDexImage, common.ArgoCDDefaultDexVersion),
	},
	{
		name:      "dex spec configuration",
		imageFunc: getDexContainerImage,
		want:      dexTestImage,
		opts: []argoCDOpt{func(a *argoproj.ArgoCD) {
			a.Spec.SSO = &argoproj.ArgoCDSSOSpec{
				Provider: argoproj.SSOProviderTypeDex,
				Dex: &argoproj.ArgoCDDexSpec{
					Image:   "testing/dex",
					Version: "latest",
				},
			}
		}},
	},
	{
		name:      "dex env configuration",
		imageFunc: getDexContainerImage,
		want:      dexTestImage,
		pre: func(t *testing.T) {
			t.Setenv(common.ArgoCDDexImageEnvVar, dexTestImage)
		},
	},
	{
		name:      "argo default configuration",
		imageFunc: getArgoContainerImage,
		want:      util.CombineImageTag(common.ArgoCDDefaultArgoImage, common.ArgoCDDefaultArgoVersion),
	},
	{
		name:      "argo spec configuration",
		imageFunc: getArgoContainerImage,
		want:      argoTestImage, opts: []argoCDOpt{func(a *argoproj.ArgoCD) {
			a.Spec.Image = "testing/argocd"
			a.Spec.Version = "latest"
		}},
	},
	{
		name:      "argo env configuration",
		imageFunc: getArgoContainerImage,
		want:      argoTestImage,
		pre: func(t *testing.T) {
			t.Setenv(common.ArgoCDImageEnvVar, argoTestImage)
		},
	},
	{
		name:      "grafana default configuration",
		imageFunc: getGrafanaContainerImage,
		want:      util.CombineImageTag(common.ArgoCDDefaultGrafanaImage, common.ArgoCDDefaultGrafanaVersion),
	},
	{
		name:      "grafana spec configuration",
		imageFunc: getGrafanaContainerImage,
		want:      grafanaTestImage,
		opts: []argoCDOpt{func(a *argoproj.ArgoCD) {
			a.Spec.Grafana.Image = "testing/grafana"
			a.Spec.Grafana.Version = "latest"
		}},
	},
	{
		name:      "grafana env configuration",
		imageFunc: getGrafanaContainerImage,
		want:      grafanaTestImage,
		pre: func(t *testing.T) {
			t.Setenv(common.ArgoCDGrafanaImageEnvVar, grafanaTestImage)
		},
	},
	{
		name:      "redis default configuration",
		imageFunc: getRedisContainerImage,
		want:      util.CombineImageTag(common.ArgoCDDefaultRedisImage, common.ArgoCDDefaultRedisVersion),
	},
	{
		name:      "redis spec configuration",
		imageFunc: getRedisContainerImage,
		want:      redisTestImage,
		opts: []argoCDOpt{func(a *argoproj.ArgoCD) {
			a.Spec.Redis.Image = "testing/redis"
			a.Spec.Redis.Version = "latest"
		}},
	},
	{
		name:      "redis env configuration",
		imageFunc: getRedisContainerImage,
		want:      redisTestImage,
		pre: func(t *testing.T) {
			t.Setenv(common.ArgoCDRedisImageEnvVar, redisTestImage)
		},
	},
	{
		name:      "redis ha default configuration",
		imageFunc: getRedisHAContainerImage,
		want: util.CombineImageTag(
			common.ArgoCDDefaultRedisImage,
			common.ArgoCDDefaultRedisVersionHA),
	},
	{
		name:      "redis ha spec configuration",
		imageFunc: getRedisHAContainerImage,
		want:      redisHATestImage,
		opts: []argoCDOpt{func(a *argoproj.ArgoCD) {
			a.Spec.Redis.Image = "testing/redis"
			a.Spec.Redis.Version = "latest-ha"
		}},
	},
	{
		name:      "redis ha env configuration",
		imageFunc: getRedisHAContainerImage,
		want:      redisHATestImage,
		pre: func(t *testing.T) {
			t.Setenv(common.ArgoCDRedisHAImageEnvVar, redisHATestImage)
		},
	},
	{
		name:      "redis ha proxy default configuration",
		imageFunc: getRedisHAProxyContainerImage,
		want: util.CombineImageTag(
			common.ArgoCDDefaultRedisHAProxyImage,
			common.ArgoCDDefaultRedisHAProxyVersion),
	},
	{
		name:      "redis ha proxy spec configuration",
		imageFunc: getRedisHAProxyContainerImage,
		want:      redisHAProxyTestImage,
		opts: []argoCDOpt{func(a *argoproj.ArgoCD) {
			a.Spec.HA.RedisProxyImage = "testing/redis-ha-haproxy"
			a.Spec.HA.RedisProxyVersion = "latest-ha"
		}},
	},
	{
		name:      "redis ha proxy env configuration",
		imageFunc: getRedisHAProxyContainerImage,
		want:      redisHAProxyTestImage,
		pre: func(t *testing.T) {
			t.Setenv(common.ArgoCDRedisHAProxyImageEnvVar, redisHAProxyTestImage)
		},
	},
}

func TestContainerImages_configuration(t *testing.T) {
	for _, tt := range imageTests {
		t.Run(tt.name, func(rt *testing.T) {
			if tt.pre != nil {
				tt.pre(rt)
			}
			a := makeTestArgoCD(tt.opts...)
			image := tt.imageFunc(a)
			if image != tt.want {
				rt.Errorf("got %q, want %q", image, tt.want)
			}
		})
	}
}

var argoServerURITests = []struct {
	name         string
	routeEnabled bool
	opts         []argoCDOpt
	want         string
}{
	{
		name:         "test with no host name - default",
		routeEnabled: false,
		want:         "https://argocd-server",
	},
	{
		name:         "test with external host name",
		routeEnabled: false,
		opts: []argoCDOpt{func(a *argoproj.ArgoCD) {
			a.Spec.Server.Host = "test-host-name"
		}},
		want: "https://test-host-name",
	},
}

func setRouteAPIFound(t *testing.T, routeEnabled bool) {
	routeAPIEnabledTemp := routeAPIFound
	t.Cleanup(func() {
		routeAPIFound = routeAPIEnabledTemp
	})
	routeAPIFound = routeEnabled
}

func TestGetArgoServerURI(t *testing.T) {
	for _, tt := range argoServerURITests {
		t.Run(tt.name, func(t *testing.T) {
			cr := makeTestArgoCD(tt.opts...)
			r := &ArgoCDReconciler{}
			setRouteAPIFound(t, tt.routeEnabled)
			result := r.getArgoServerURI(cr)
			if result != tt.want {
				t.Errorf("%s test failed, got=%q want=%q", tt.name, result, tt.want)
			}
		})
	}
}

func TestRemoveDeletionFinalizer(t *testing.T) {
	t.Run("ArgoCD resource present", func(t *testing.T) {
		a := makeTestArgoCD(addFinalizer(common.ArgoprojKeyFinalizer))
		r := makeTestReconciler(t, a)
		err := r.removeDeletionFinalizer(a)
		assert.NoError(t, err)
		if a.IsDeletionFinalizerPresent() {
			t.Fatal("Expected deletion finalizer to be removed")
		}
	})
	t.Run("ArgoCD resource absent", func(t *testing.T) {
		a := makeTestArgoCD(addFinalizer(common.ArgoprojKeyFinalizer))
		r := makeTestReconciler(t)
		err := r.removeDeletionFinalizer(a)
		assert.Error(t, err, `failed to remove deletion finalizer from argocd: argocds.argoproj.io "argocd" not found`)
	})
}

func TestAddDeletionFinalizer(t *testing.T) {
	t.Run("ArgoCD resource present", func(t *testing.T) {
		a := makeTestArgoCD()
		r := makeTestReconciler(t, a)
		err := r.addDeletionFinalizer(a)
		assert.NoError(t, err)
		if !a.IsDeletionFinalizerPresent() {
			t.Fatal("Expected deletion finalizer to be added")
		}
	})
	t.Run("ArgoCD resource absent", func(t *testing.T) {
		a := makeTestArgoCD()
		r := makeTestReconciler(t)
		err := r.addDeletionFinalizer(a)
		assert.Error(t, err, `failed to add deletion finalizer for argocd: argocds.argoproj.io "argocd" not found`)
	})
}

func TestArgoCDInstanceSelector(t *testing.T) {
	t.Run("Selector for a Valid name", func(t *testing.T) {
		validName := "argocd-server"
		selector, err := argocdInstanceSelector(validName)
		assert.NoError(t, err)
		assert.Equal(t, selector.String(), "app.kubernetes.io/managed-by=argocd-server")
	})
	t.Run("Selector for an Invalid name", func(t *testing.T) {
		invalidName := "argocd-*/"
		selector, err := argocdInstanceSelector(invalidName)
		//assert.ErrorContains(t, err, `failed to create a requirement for values[0][app.kubernetes.io/managed-by]: Invalid value: "argocd-*/`)
		//TODO: https://github.com/stretchr/testify/pull/1022 introduced ErrorContains, but is not yet available in a tagged release. Revert to ErrorContains once this becomes available
		assert.Error(t, err)
		assert.Contains(t, err.Error(), `failed to create a requirement for values[0][app.kubernetes.io/managed-by]: Invalid value: "argocd-*/`)

		assert.Equal(t, selector, nil)
	})
}

func TestGetArgoApplicationControllerCommand(t *testing.T) {
	cmdTests := []struct {
		name string
		opts []argoCDOpt
		want []string
	}{
		{
			"defaults",
			[]argoCDOpt{},
			[]string{
				"argocd-application-controller",
				"--operation-processors",
				"10",
				"--redis",
				"argocd-redis.argocd.svc.cluster.local:6379",
				"--repo-server",
				"argocd-repo-server.argocd.svc.cluster.local:8081",
				"--status-processors",
				"20",
				"--kubectl-parallelism-limit",
				"10",
				"--loglevel",
				"info",
				"--logformat",
				"text",
			},
		},
		{
			"configured status processors",
			[]argoCDOpt{controllerProcessors(30)},
			[]string{
				"argocd-application-controller",
				"--operation-processors",
				"10",
				"--redis",
				"argocd-redis.argocd.svc.cluster.local:6379",
				"--repo-server",
				"argocd-repo-server.argocd.svc.cluster.local:8081",
				"--status-processors",
				"30",
				"--kubectl-parallelism-limit",
				"10",
				"--loglevel",
				"info",
				"--logformat",
				"text",
			},
		},
		{
			"configured operation processors",
			[]argoCDOpt{operationProcessors(15)},
			[]string{
				"argocd-application-controller",
				"--operation-processors",
				"15",
				"--redis",
				"argocd-redis.argocd.svc.cluster.local:6379",
				"--repo-server",
				"argocd-repo-server.argocd.svc.cluster.local:8081",
				"--status-processors",
				"20",
				"--kubectl-parallelism-limit",
				"10",
				"--loglevel",
				"info",
				"--logformat",
				"text",
			},
		},
		{
			"configured parallelism limit",
			[]argoCDOpt{parallelismLimit(30)},
			[]string{
				"argocd-application-controller",
				"--operation-processors",
				"10",
				"--redis",
				"argocd-redis.argocd.svc.cluster.local:6379",
				"--repo-server",
				"argocd-repo-server.argocd.svc.cluster.local:8081",
				"--status-processors",
				"20",
				"--kubectl-parallelism-limit",
				"30",
				"--loglevel",
				"info",
				"--logformat",
				"text",
			},
		},
	}

	for _, tt := range cmdTests {
		cr := makeTestArgoCD(tt.opts...)
		cmd := getArgoApplicationControllerCommand(cr, false)

		if !reflect.DeepEqual(cmd, tt.want) {
			t.Fatalf("got %#v, want %#v", cmd, tt.want)
		}
	}
}

func TestDeleteRBACsForNamespace(t *testing.T) {
	a := makeTestArgoCD()
	testClient := testclient.NewSimpleClientset()
	testNameSpace := "testNameSpace"

	role := newRole("xyz", policyRuleForApplicationController(), a)
	role.Namespace = testNameSpace

	// create role with label
	_, err := testClient.RbacV1().Roles(testNameSpace).Create(context.TODO(), role, metav1.CreateOptions{})
	assert.NoError(t, err)

	role2 := newRole("abc", policyRuleForApplicationController(), a)
	role2.Namespace = testNameSpace
	role2.Labels = map[string]string{}

	// create role without label
	_, err = testClient.RbacV1().Roles(testNameSpace).Create(context.TODO(), role2, metav1.CreateOptions{})
	assert.NoError(t, err)

	roleBinding := newRoleBindingWithname("xyz", a)
	roleBinding.Namespace = testNameSpace

	// create roleBinding with label
	_, err = testClient.RbacV1().RoleBindings(testNameSpace).Create(context.TODO(), roleBinding, metav1.CreateOptions{})
	assert.NoError(t, err)

	roleBinding2 := newRoleBindingWithname("abc", a)
	roleBinding2.Namespace = testNameSpace
	roleBinding2.Labels = map[string]string{}

	// create RoleBinding without label
	_, err = testClient.RbacV1().RoleBindings(testNameSpace).Create(context.TODO(), roleBinding2, metav1.CreateOptions{})
	assert.NoError(t, err)

	// run deleteRBACsForNamespace
	assert.NoError(t, deleteRBACsForNamespace(testNameSpace, testClient))

	// role with the label should be deleted
	_, err = testClient.RbacV1().Roles(testNameSpace).Get(context.TODO(), role.Name, metav1.GetOptions{})
	//assert.ErrorContains(t, err, "not found")
	//TODO: https://github.com/stretchr/testify/pull/1022 introduced ErrorContains, but is not yet available in a tagged release. Revert to ErrorContains once this becomes available
	assert.Error(t, err)
	assert.Contains(t, err.Error(), "not found")

	// role without the label should still exists, no error
	_, err = testClient.RbacV1().Roles(testNameSpace).Get(context.TODO(), role2.Name, metav1.GetOptions{})
	assert.NoError(t, err)

	// roleBinding with the label should be deleted
	_, err = testClient.RbacV1().Roles(testNameSpace).Get(context.TODO(), roleBinding.Name, metav1.GetOptions{})
	//assert.ErrorContains(t, err, "not found")
	//TODO: https://github.com/stretchr/testify/pull/1022 introduced ErrorContains, but is not yet available in a tagged release. Revert to ErrorContains once this becomes available
	assert.Error(t, err)
	assert.Contains(t, err.Error(), "not found")

	// roleBinding without the label should still exists, no error
	_, err = testClient.RbacV1().Roles(testNameSpace).Get(context.TODO(), roleBinding2.Name, metav1.GetOptions{})
	assert.NoError(t, err)

}

func TestRemoveManagedNamespaceFromClusterSecretAfterDeletion(t *testing.T) {
	a := makeTestArgoCD()
	testClient := testclient.NewSimpleClientset()
	testNameSpace := "testNameSpace"

	secret := util.NewSecretWithSuffix(a, "xyz")
	secret.Labels = map[string]string{common.ArgoCDArgoprojKeySecretType: "cluster"}
	secret.Data = map[string][]byte{
		"server":     []byte(common.ArgoCDDefaultServer),
		"namespaces": []byte(strings.Join([]string{testNameSpace, "testNamespace2"}, ",")),
	}

	// create secret with the label
	_, err := testClient.CoreV1().Secrets(a.Namespace).Create(context.TODO(), secret, metav1.CreateOptions{})
	assert.NoError(t, err)

	// run deleteManagedNamespaceFromClusterSecret
	assert.NoError(t, deleteManagedNamespaceFromClusterSecret(a.Namespace, testNameSpace, testClient))

	// secret should still exists with updated list of namespaces
	s, err := testClient.CoreV1().Secrets(a.Namespace).Get(context.TODO(), secret.Name, metav1.GetOptions{})
	assert.NoError(t, err)
	assert.Equal(t, string(s.Data["namespaces"]), "testNamespace2")

}

func TestRemoveManagedByLabelFromNamespaces(t *testing.T) {
	a := makeTestArgoCD()
	r := makeTestReconciler(t)
	nsArgocd := &v1.Namespace{ObjectMeta: metav1.ObjectMeta{
		Name: a.Namespace,
	}}
	err := r.Client.Create(context.TODO(), nsArgocd)
	assert.NoError(t, err)

	ns := &v1.Namespace{ObjectMeta: metav1.ObjectMeta{
		Name: "testNamespace",
		Labels: map[string]string{
			common.ArgoCDArgoprojKeyManagedBy: a.Namespace,
		}},
	}

	err = r.Client.Create(context.TODO(), ns)
	assert.NoError(t, err)

	ns2 := &v1.Namespace{ObjectMeta: metav1.ObjectMeta{
		Name: "testNamespace2",
		Labels: map[string]string{
			common.ArgoCDArgoprojKeyManagedBy: a.Namespace,
		}},
	}

	err = r.Client.Create(context.TODO(), ns2)
	assert.NoError(t, err)

	ns3 := &v1.Namespace{ObjectMeta: metav1.ObjectMeta{
		Name: "testNamespace3",
		Labels: map[string]string{
			common.ArgoCDArgoprojKeyManagedBy: "newNamespace",
		}},
	}

	err = r.Client.Create(context.TODO(), ns3)
	assert.NoError(t, err)

	err = r.removeManagedByLabelFromNamespaces(a.Namespace)
	assert.NoError(t, err)

	nsList := &v1.NamespaceList{}
	err = r.Client.List(context.TODO(), nsList)
	assert.NoError(t, err)
	for _, n := range nsList.Items {
		if n.Name == ns3.Name {
			_, ok := n.Labels[common.ArgoCDArgoprojKeyManagedBy]
			assert.Equal(t, ok, true)
			continue
		}
		_, ok := n.Labels[common.ArgoCDArgoprojKeyManagedBy]
		assert.Equal(t, ok, false)
	}
}

func TestGenerateRandomString(t *testing.T) {

	// verify the creation of unique strings
	s1, err := util.GenerateRandomString(20)
	assert.NoError(t, err)
<<<<<<< HEAD
	s2, err := util.GenerateRandomString(20)
=======

	assert.Equal(t, len(r.ManagedNamespaces.Items), 3)
	for _, n := range r.ManagedNamespaces.Items {
		if n.Labels[common.ArgoCDManagedByLabel] != testNamespace && n.Name != testNamespace {
			t.Errorf("Expected namespace %s to be managed by Argo CD instance %s", n.Name, testNamespace)
		}
	}
}

func TestSetManagedSourceNamespaces(t *testing.T) {
	a := makeTestArgoCD()
	a.Spec = argoproj.ArgoCDSpec{
		SourceNamespaces: []string{
			"test-namespace-1",
		},
	}
	nsList := &v1.NamespaceList{
		Items: []v1.Namespace{
			{
				ObjectMeta: metav1.ObjectMeta{
					Name: "test-namespace-1",
					Labels: map[string]string{
						common.ArgoCDManagedByClusterArgoCDLabel: testNamespace,
					},
				},
			},
		},
	}
	r := makeTestReconciler(t, nsList)

	err := r.setManagedSourceNamespaces(a)
>>>>>>> 75d6cf4d
	assert.NoError(t, err)

	assert.NotEqual(t, s1, s2)

	// verify length
	a, _ := b64.URLEncoding.DecodeString(s1)
	assert.Len(t, a, 20)

	b, _ := b64.URLEncoding.DecodeString(s2)
	assert.Len(t, b, 20)
}

func generateEncodedPEM(t *testing.T, host string) []byte {
	key, err := util.NewPrivateKey()
	assert.NoError(t, err)

	cert, err := util.NewSelfSignedCACertificate("foo", key)
	assert.NoError(t, err)

	encoded := util.EncodeCertificatePEM(cert)
	return encoded
}

// TestArgoCDReconciler_reconcileDexOAuthClientSecret This test make sures that if dex is enabled a service account is created with token stored in a secret which is used for oauth
func TestArgoCDReconciler_reconcileDexOAuthClientSecret(t *testing.T) {
	logf.SetLogger(ZapLogger(true))
	a := makeTestArgoCD(func(ac *argoproj.ArgoCD) {
		ac.Spec.SSO = &argoproj.ArgoCDSSOSpec{
			Provider: argoproj.SSOProviderTypeDex,
			Dex: &argoproj.ArgoCDDexSpec{
				OpenShiftOAuth: true,
			},
		}
	})
	r := makeTestReconciler(t, a)
	assert.NoError(t, createNamespace(r, a.Namespace, ""))
	_, err := r.reconcileServiceAccount(common.ArgoCDDefaultDexServiceAccountName, a)
	assert.NoError(t, err)
	_, err = r.getDexOAuthClientSecret(a)
	assert.NoError(t, err)
	sa := newServiceAccountWithName(common.ArgoCDDefaultDexServiceAccountName, a)
	assert.NoError(t, util.FetchObject(r.Client, a.Namespace, sa.Name, sa))
	tokenExists := false
	for _, saSecret := range sa.Secrets {
		if strings.Contains(saSecret.Name, "dex-server-token") {
			tokenExists = true
		}
	}
	assert.True(t, tokenExists, "Dex is enabled but unable to create oauth client secret")
}<|MERGE_RESOLUTION|>--- conflicted
+++ resolved
@@ -541,41 +541,7 @@
 	// verify the creation of unique strings
 	s1, err := util.GenerateRandomString(20)
 	assert.NoError(t, err)
-<<<<<<< HEAD
 	s2, err := util.GenerateRandomString(20)
-=======
-
-	assert.Equal(t, len(r.ManagedNamespaces.Items), 3)
-	for _, n := range r.ManagedNamespaces.Items {
-		if n.Labels[common.ArgoCDManagedByLabel] != testNamespace && n.Name != testNamespace {
-			t.Errorf("Expected namespace %s to be managed by Argo CD instance %s", n.Name, testNamespace)
-		}
-	}
-}
-
-func TestSetManagedSourceNamespaces(t *testing.T) {
-	a := makeTestArgoCD()
-	a.Spec = argoproj.ArgoCDSpec{
-		SourceNamespaces: []string{
-			"test-namespace-1",
-		},
-	}
-	nsList := &v1.NamespaceList{
-		Items: []v1.Namespace{
-			{
-				ObjectMeta: metav1.ObjectMeta{
-					Name: "test-namespace-1",
-					Labels: map[string]string{
-						common.ArgoCDManagedByClusterArgoCDLabel: testNamespace,
-					},
-				},
-			},
-		},
-	}
-	r := makeTestReconciler(t, nsList)
-
-	err := r.setManagedSourceNamespaces(a)
->>>>>>> 75d6cf4d
 	assert.NoError(t, err)
 
 	assert.NotEqual(t, s1, s2)
