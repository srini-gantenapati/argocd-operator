--- conflicted
+++ resolved
@@ -627,7 +627,6 @@
 	}
 }
 
-<<<<<<< HEAD
 // TestReconcileArgoCD_reconcileDexOAuthClientSecret This test make sures that if dex is enabled a service account is created with token stored in a secret which is used for oauth
 func TestReconcileArgoCD_reconcileDexOAuthClientSecret(t *testing.T) {
 	logf.SetLogger(ZapLogger(true))
@@ -648,7 +647,8 @@
 		}
 	}
 	assert.True(t, tokenExists, "Dex is enabled but unable to create oauth client secret")
-=======
+}
+
 func generateEncodedPEM(t *testing.T, host string) []byte {
 	key, err := argoutil.NewPrivateKey()
 	assert.NoError(t, err)
@@ -658,5 +658,4 @@
 
 	encoded := argoutil.EncodeCertificatePEM(cert)
 	return encoded
->>>>>>> c8785e48
 }