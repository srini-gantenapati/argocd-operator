--- conflicted
+++ resolved
@@ -102,11 +102,6 @@
 		fieldsToCompare := func(existing, desired *corev1.ConfigMap) []argocdcommon.FieldToCompare {
 			return []argocdcommon.FieldToCompare{
 				{Existing: &existing.Labels, Desired: &desired.Labels, ExtraAction: nil},
-<<<<<<< HEAD
-
-=======
-				{Existing: &existing.Annotations, Desired: &desired.Annotations, ExtraAction: nil},
->>>>>>> 1a86c379
 				{Existing: &existing.Data, Desired: &desired.Data, ExtraAction: nil},
 			}
 		}
@@ -139,11 +134,6 @@
 		fieldsToCompare := func(existing, desired *corev1.ConfigMap) []argocdcommon.FieldToCompare {
 			return []argocdcommon.FieldToCompare{
 				{Existing: &existing.Labels, Desired: &desired.Labels, ExtraAction: nil},
-<<<<<<< HEAD
-
-=======
-				{Existing: &existing.Annotations, Desired: &desired.Annotations, ExtraAction: nil},
->>>>>>> 1a86c379
 				{Existing: &existing.Data, Desired: &desired.Data, ExtraAction: nil},
 			}
 		}
@@ -167,11 +157,6 @@
 		fieldsToCompare := func(existing, desired *corev1.ConfigMap) []argocdcommon.FieldToCompare {
 			return []argocdcommon.FieldToCompare{
 				{Existing: &existing.Labels, Desired: &desired.Labels, ExtraAction: nil},
-<<<<<<< HEAD
-
-=======
-				{Existing: &existing.Annotations, Desired: &desired.Annotations, ExtraAction: nil},
->>>>>>> 1a86c379
 				{Existing: &existing.Data, Desired: &desired.Data, ExtraAction: nil},
 			}
 		}
@@ -196,11 +181,6 @@
 		fieldsToCompare := func(existing, desired *corev1.ConfigMap) []argocdcommon.FieldToCompare {
 			return []argocdcommon.FieldToCompare{
 				{Existing: &existing.Labels, Desired: &desired.Labels, ExtraAction: nil},
-<<<<<<< HEAD
-
-=======
-				{Existing: &existing.Annotations, Desired: &desired.Annotations, ExtraAction: nil},
->>>>>>> 1a86c379
 				{Existing: &existing.Data, Desired: &desired.Data, ExtraAction: nil},
 			}
 		}
@@ -227,11 +207,6 @@
 		fieldsToCompare := func(existing, desired *corev1.ConfigMap) []argocdcommon.FieldToCompare {
 			return []argocdcommon.FieldToCompare{
 				{Existing: &existing.Labels, Desired: &desired.Labels, ExtraAction: nil},
-<<<<<<< HEAD
-
-=======
-				{Existing: &existing.Annotations, Desired: &desired.Annotations, ExtraAction: nil},
->>>>>>> 1a86c379
 				{Existing: &existing.Data, Desired: &desired.Data, ExtraAction: nil},
 			}
 		}
@@ -262,11 +237,6 @@
 		fieldsToCompare := func(existing, desired *corev1.ConfigMap) []argocdcommon.FieldToCompare {
 			return []argocdcommon.FieldToCompare{
 				{Existing: &existing.Labels, Desired: &desired.Labels, ExtraAction: nil},
-<<<<<<< HEAD
-
-=======
-				{Existing: &existing.Annotations, Desired: &desired.Annotations, ExtraAction: nil},
->>>>>>> 1a86c379
 				{Existing: &existing.Data, Desired: &desired.Data, ExtraAction: nil},
 			}
 		}
@@ -338,11 +308,4 @@
 	}
 	r.Logger.Info("config map deleted", "name", name, "namespace", namespace)
 	return nil
-<<<<<<< HEAD
-}
-
-func (r *ArgoCDReconciler) cmVarSetter() {
-	caResourceName = argoutil.GenerateResourceName(r.Instance.Name, common.CASuffix)
-=======
->>>>>>> 1a86c379
 }