apiVersion: apiextensions.k8s.io/v1
kind: CustomResourceDefinition
metadata:
  name: argocds.argoproj.io
spec:
  group: argoproj.io
  names:
    kind: ArgoCD
    listKind: ArgoCDList
    plural: argocds
    singular: argocd
  scope: Namespaced
  versions:
  - name: v1alpha1
    schema:
      openAPIV3Schema:
        description: ArgoCD is the Schema for the argocds API
        properties:
          apiVersion:
            description: 'APIVersion defines the versioned schema of this representation
              of an object. Servers should convert recognized schemas to the latest
              internal value, and may reject unrecognized values. More info: https://git.k8s.io/community/contributors/devel/sig-architecture/api-conventions.md#resources'
            type: string
          kind:
            description: 'Kind is a string value representing the REST resource this
              object represents. Servers may infer this from the endpoint the client
              submits requests to. Cannot be updated. In CamelCase. More info: https://git.k8s.io/community/contributors/devel/sig-architecture/api-conventions.md#types-kinds'
            type: string
          metadata:
            type: object
          spec:
            description: ArgoCDSpec defines the desired state of ArgoCD
            properties:
              applicationInstanceLabelKey:
                description: ApplicationInstanceLabelKey is the key name where Argo
                  CD injects the app name as a tracking label.
                type: string
              applicationSet:
                description: ArgoCDApplicationSet defines whether the Argo CD ApplicationSet
                  controller should be installed.
                properties:
                  image:
                    description: Image is the Argo CD ApplicationSet image (optional)
                    type: string
                  resources:
                    description: Resources defines the Compute Resources required
                      by the container for ApplicationSet.
                    properties:
                      limits:
                        additionalProperties:
                          anyOf:
                          - type: integer
                          - type: string
                          pattern: ^(\+|-)?(([0-9]+(\.[0-9]*)?)|(\.[0-9]+))(([KMGTPE]i)|[numkMGTPE]|([eE](\+|-)?(([0-9]+(\.[0-9]*)?)|(\.[0-9]+))))?$
                          x-kubernetes-int-or-string: true
                        description: 'Limits describes the maximum amount of compute
                          resources allowed. More info: https://kubernetes.io/docs/concepts/configuration/manage-compute-resources-container/'
                        type: object
                      requests:
                        additionalProperties:
                          anyOf:
                          - type: integer
                          - type: string
                          pattern: ^(\+|-)?(([0-9]+(\.[0-9]*)?)|(\.[0-9]+))(([KMGTPE]i)|[numkMGTPE]|([eE](\+|-)?(([0-9]+(\.[0-9]*)?)|(\.[0-9]+))))?$
                          x-kubernetes-int-or-string: true
                        description: 'Requests describes the minimum amount of compute
                          resources required. If Requests is omitted for a container,
                          it defaults to Limits if that is explicitly specified, otherwise
                          to an implementation-defined value. More info: https://kubernetes.io/docs/concepts/configuration/manage-compute-resources-container/'
                        type: object
                    type: object
                  version:
                    description: Version is the Argo CD ApplicationSet image tag.
                      (optional)
                    type: string
                type: object
              configManagementPlugins:
                description: ConfigManagementPlugins is used to specify additional
                  config management plugins.
                type: string
              controller:
                description: Controller defines the Application Controller options
                  for ArgoCD.
                properties:
                  appSync:
                    description: "AppSync is used to control the sync frequency, by
                      default the ArgoCD controller polls Git every 3m by default.
                      \n Set this to a duration, e.g. 10m or 600s to control the synchronisation
                      frequency."
                    type: string
                  processors:
                    description: Processors contains the options for the Application
                      Controller processors.
                    properties:
                      operation:
                        description: Operation is the number of application operation
                          processors.
                        format: int32
                        type: integer
                      status:
                        description: Status is the number of application status processors.
                        format: int32
                        type: integer
                    type: object
                  resources:
                    description: Resources defines the Compute Resources required
                      by the container for the Application Controller.
                    properties:
                      limits:
                        additionalProperties:
                          anyOf:
                          - type: integer
                          - type: string
                          pattern: ^(\+|-)?(([0-9]+(\.[0-9]*)?)|(\.[0-9]+))(([KMGTPE]i)|[numkMGTPE]|([eE](\+|-)?(([0-9]+(\.[0-9]*)?)|(\.[0-9]+))))?$
                          x-kubernetes-int-or-string: true
                        description: 'Limits describes the maximum amount of compute
                          resources allowed. More info: https://kubernetes.io/docs/concepts/configuration/manage-compute-resources-container/'
                        type: object
                      requests:
                        additionalProperties:
                          anyOf:
                          - type: integer
                          - type: string
                          pattern: ^(\+|-)?(([0-9]+(\.[0-9]*)?)|(\.[0-9]+))(([KMGTPE]i)|[numkMGTPE]|([eE](\+|-)?(([0-9]+(\.[0-9]*)?)|(\.[0-9]+))))?$
                          x-kubernetes-int-or-string: true
                        description: 'Requests describes the minimum amount of compute
                          resources required. If Requests is omitted for a container,
                          it defaults to Limits if that is explicitly specified, otherwise
                          to an implementation-defined value. More info: https://kubernetes.io/docs/concepts/configuration/manage-compute-resources-container/'
                        type: object
                    type: object
                type: object
              dex:
                description: Dex defines the Dex server options for ArgoCD.
                properties:
                  config:
                    description: Config is the dex connector configuration.
                    type: string
                  image:
                    description: Image is the Dex container image.
                    type: string
                  openShiftOAuth:
                    description: OpenShiftOAuth enables OpenShift OAuth authentication
                      for the Dex server.
                    type: boolean
                  resources:
                    description: Resources defines the Compute Resources required
                      by the container for Dex.
                    properties:
                      limits:
                        additionalProperties:
                          anyOf:
                          - type: integer
                          - type: string
                          pattern: ^(\+|-)?(([0-9]+(\.[0-9]*)?)|(\.[0-9]+))(([KMGTPE]i)|[numkMGTPE]|([eE](\+|-)?(([0-9]+(\.[0-9]*)?)|(\.[0-9]+))))?$
                          x-kubernetes-int-or-string: true
                        description: 'Limits describes the maximum amount of compute
                          resources allowed. More info: https://kubernetes.io/docs/concepts/configuration/manage-compute-resources-container/'
                        type: object
                      requests:
                        additionalProperties:
                          anyOf:
                          - type: integer
                          - type: string
                          pattern: ^(\+|-)?(([0-9]+(\.[0-9]*)?)|(\.[0-9]+))(([KMGTPE]i)|[numkMGTPE]|([eE](\+|-)?(([0-9]+(\.[0-9]*)?)|(\.[0-9]+))))?$
                          x-kubernetes-int-or-string: true
                        description: 'Requests describes the minimum amount of compute
                          resources required. If Requests is omitted for a container,
                          it defaults to Limits if that is explicitly specified, otherwise
                          to an implementation-defined value. More info: https://kubernetes.io/docs/concepts/configuration/manage-compute-resources-container/'
                        type: object
                    type: object
                  version:
                    description: Version is the Dex container image tag.
                    type: string
                type: object
              disableAdmin:
                description: DisableAdmin will disable the admin user.
                type: boolean
              gaAnonymizeUsers:
                description: GAAnonymizeUsers toggles user IDs being hashed before
                  sending to google analytics.
                type: boolean
              gaTrackingID:
                description: GATrackingID is the google analytics tracking ID to use.
                type: string
              grafana:
                description: Grafana defines the Grafana server options for ArgoCD.
                properties:
                  enabled:
                    description: Enabled will toggle Grafana support globally for
                      ArgoCD.
                    type: boolean
                  host:
                    description: Host is the hostname to use for Ingress/Route resources.
                    type: string
                  image:
                    description: Image is the Grafana container image.
                    type: string
                  ingress:
                    description: Ingress defines the desired state for an Ingress
                      for the Grafana component.
                    properties:
                      annotations:
                        additionalProperties:
                          type: string
                        description: Annotations is the map of annotations to apply
                          to the Ingress.
                        type: object
                      enabled:
                        description: Enabled will toggle the creation of the Ingress.
                        type: boolean
                      path:
                        description: Path used for the Ingress resource.
                        type: string
                      tls:
                        description: TLS configuration. Currently the Ingress only
                          supports a single TLS port, 443. If multiple members of
                          this list specify different hosts, they will be multiplexed
                          on the same port according to the hostname specified through
                          the SNI TLS extension, if the ingress controller fulfilling
                          the ingress supports SNI.
                        items:
                          description: IngressTLS describes the transport layer security
                            associated with an Ingress.
                          properties:
                            hosts:
                              description: Hosts are a list of hosts included in the
                                TLS certificate. The values in this list must match
                                the name/s used in the tlsSecret. Defaults to the
                                wildcard host setting for the loadbalancer controller
                                fulfilling this Ingress, if left unspecified.
                              items:
                                type: string
                              type: array
                            secretName:
                              description: SecretName is the name of the secret used
                                to terminate SSL traffic on 443. Field is left optional
                                to allow SSL routing based on SNI hostname alone.
                                If the SNI host in a listener conflicts with the "Host"
                                header field used by an IngressRule, the SNI host
                                is used for termination and value of the Host header
                                is used for routing.
                              type: string
                          type: object
                        type: array
                    required:
                    - enabled
                    type: object
                  resources:
                    description: Resources defines the Compute Resources required
                      by the container for Grafana.
                    properties:
                      limits:
                        additionalProperties:
                          anyOf:
                          - type: integer
                          - type: string
                          pattern: ^(\+|-)?(([0-9]+(\.[0-9]*)?)|(\.[0-9]+))(([KMGTPE]i)|[numkMGTPE]|([eE](\+|-)?(([0-9]+(\.[0-9]*)?)|(\.[0-9]+))))?$
                          x-kubernetes-int-or-string: true
                        description: 'Limits describes the maximum amount of compute
                          resources allowed. More info: https://kubernetes.io/docs/concepts/configuration/manage-compute-resources-container/'
                        type: object
                      requests:
                        additionalProperties:
                          anyOf:
                          - type: integer
                          - type: string
                          pattern: ^(\+|-)?(([0-9]+(\.[0-9]*)?)|(\.[0-9]+))(([KMGTPE]i)|[numkMGTPE]|([eE](\+|-)?(([0-9]+(\.[0-9]*)?)|(\.[0-9]+))))?$
                          x-kubernetes-int-or-string: true
                        description: 'Requests describes the minimum amount of compute
                          resources required. If Requests is omitted for a container,
                          it defaults to Limits if that is explicitly specified, otherwise
                          to an implementation-defined value. More info: https://kubernetes.io/docs/concepts/configuration/manage-compute-resources-container/'
                        type: object
                    type: object
                  route:
                    description: Route defines the desired state for an OpenShift
                      Route for the Grafana component.
                    properties:
                      annotations:
                        additionalProperties:
                          type: string
                        description: Annotations is the map of annotations to use
                          for the Route resource.
                        type: object
                      enabled:
                        description: Enabled will toggle the creation of the OpenShift
                          Route.
                        type: boolean
                      path:
                        description: Path the router watches for, to route traffic
                          for to the service.
                        type: string
                      tls:
                        description: TLS provides the ability to configure certificates
                          and termination for the Route.
                        properties:
                          caCertificate:
                            description: caCertificate provides the cert authority
                              certificate contents
                            type: string
                          certificate:
                            description: certificate provides certificate contents
                            type: string
                          destinationCACertificate:
                            description: destinationCACertificate provides the contents
                              of the ca certificate of the final destination.  When
                              using reencrypt termination this file should be provided
                              in order to have routers use it for health checks on
                              the secure connection. If this field is not specified,
                              the router may provide its own destination CA and perform
                              hostname validation using the short service name (service.namespace.svc),
                              which allows infrastructure generated certificates to
                              automatically verify.
                            type: string
                          insecureEdgeTerminationPolicy:
                            description: "insecureEdgeTerminationPolicy indicates
                              the desired behavior for insecure connections to a route.
                              While each router may make its own decisions on which
                              ports to expose, this is normally port 80. \n * Allow
                              - traffic is sent to the server on the insecure port
                              (default) * Disable - no traffic is allowed on the insecure
                              port. * Redirect - clients are redirected to the secure
                              port."
                            type: string
                          key:
                            description: key provides key file contents
                            type: string
                          termination:
                            description: termination indicates termination type.
                            type: string
                        required:
                        - termination
                        type: object
                      wildcardPolicy:
                        description: WildcardPolicy if any for the route. Currently
                          only 'Subdomain' or 'None' is allowed.
                        type: string
                    required:
                    - enabled
                    type: object
                  size:
                    description: Size is the replica count for the Grafana Deployment.
                    format: int32
                    type: integer
                  version:
                    description: Version is the Grafana container image tag.
                    type: string
                required:
                - enabled
                type: object
              ha:
                description: HA options for High Availability support for the Redis
                  component.
                properties:
                  enabled:
                    description: Enabled will toggle HA support globally for Argo
                      CD.
                    type: boolean
                  redisProxyImage:
                    description: RedisProxyImage is the Redis HAProxy container image.
                    type: string
                  redisProxyVersion:
                    description: RedisProxyVersion is the Redis HAProxy container
                      image tag.
                    type: string
                  resources:
                    description: Resources defines the Compute Resources required
                      by the container for HA.
                    properties:
                      limits:
                        additionalProperties:
                          anyOf:
                          - type: integer
                          - type: string
                          pattern: ^(\+|-)?(([0-9]+(\.[0-9]*)?)|(\.[0-9]+))(([KMGTPE]i)|[numkMGTPE]|([eE](\+|-)?(([0-9]+(\.[0-9]*)?)|(\.[0-9]+))))?$
                          x-kubernetes-int-or-string: true
                        description: 'Limits describes the maximum amount of compute
                          resources allowed. More info: https://kubernetes.io/docs/concepts/configuration/manage-compute-resources-container/'
                        type: object
                      requests:
                        additionalProperties:
                          anyOf:
                          - type: integer
                          - type: string
                          pattern: ^(\+|-)?(([0-9]+(\.[0-9]*)?)|(\.[0-9]+))(([KMGTPE]i)|[numkMGTPE]|([eE](\+|-)?(([0-9]+(\.[0-9]*)?)|(\.[0-9]+))))?$
                          x-kubernetes-int-or-string: true
                        description: 'Requests describes the minimum amount of compute
                          resources required. If Requests is omitted for a container,
                          it defaults to Limits if that is explicitly specified, otherwise
                          to an implementation-defined value. More info: https://kubernetes.io/docs/concepts/configuration/manage-compute-resources-container/'
                        type: object
                    type: object
                required:
                - enabled
                type: object
              helpChatText:
                description: HelpChatText is the text for getting chat help, defaults
                  to "Chat now!"
                type: string
              helpChatURL:
                description: HelpChatURL is the URL for getting chat help, this will
                  typically be your Slack channel for support.
                type: string
              image:
                description: Image is the ArgoCD container image for all ArgoCD components.
                type: string
              import:
                description: Import is the import/restore options for ArgoCD.
                properties:
                  name:
                    description: Name of an ArgoCDExport from which to import data.
                    type: string
                  namespace:
                    description: Namespace for the ArgoCDExport, defaults to the same
                      namespace as the ArgoCD.
                    type: string
                required:
                - name
                type: object
              initialRepositories:
                description: InitialRepositories to configure Argo CD with upon creation
                  of the cluster.
                type: string
              initialSSHKnownHosts:
                description: InitialSSHKnownHosts defines the SSH known hosts data
                  upon creation of the cluster for connecting Git repositories via
                  SSH.
                properties:
                  excludedefaulthosts:
                    description: ExcludeDefaultHosts describes whether you would like
                      to include the default list of SSH Known Hosts provided by ArgoCD.
                    type: boolean
                  keys:
                    description: Keys describes a custom set of SSH Known Hosts that
                      you would like to have included in your ArgoCD server.
                    type: string
                type: object
              kustomizeBuildOptions:
                description: KustomizeBuildOptions is used to specify build options/parameters
                  to use with `kustomize build`.
                type: string
              oidcConfig:
                description: OIDCConfig is the OIDC configuration as an alternative
                  to dex.
                type: string
              prometheus:
                description: Prometheus defines the Prometheus server options for
                  ArgoCD.
                properties:
                  enabled:
                    description: Enabled will toggle Prometheus support globally for
                      ArgoCD.
                    type: boolean
                  host:
                    description: Host is the hostname to use for Ingress/Route resources.
                    type: string
                  ingress:
                    description: Ingress defines the desired state for an Ingress
                      for the Prometheus component.
                    properties:
                      annotations:
                        additionalProperties:
                          type: string
                        description: Annotations is the map of annotations to apply
                          to the Ingress.
                        type: object
                      enabled:
                        description: Enabled will toggle the creation of the Ingress.
                        type: boolean
                      path:
                        description: Path used for the Ingress resource.
                        type: string
                      tls:
                        description: TLS configuration. Currently the Ingress only
                          supports a single TLS port, 443. If multiple members of
                          this list specify different hosts, they will be multiplexed
                          on the same port according to the hostname specified through
                          the SNI TLS extension, if the ingress controller fulfilling
                          the ingress supports SNI.
                        items:
                          description: IngressTLS describes the transport layer security
                            associated with an Ingress.
                          properties:
                            hosts:
                              description: Hosts are a list of hosts included in the
                                TLS certificate. The values in this list must match
                                the name/s used in the tlsSecret. Defaults to the
                                wildcard host setting for the loadbalancer controller
                                fulfilling this Ingress, if left unspecified.
                              items:
                                type: string
                              type: array
                            secretName:
                              description: SecretName is the name of the secret used
                                to terminate SSL traffic on 443. Field is left optional
                                to allow SSL routing based on SNI hostname alone.
                                If the SNI host in a listener conflicts with the "Host"
                                header field used by an IngressRule, the SNI host
                                is used for termination and value of the Host header
                                is used for routing.
                              type: string
                          type: object
                        type: array
                    required:
                    - enabled
                    type: object
                  route:
                    description: Route defines the desired state for an OpenShift
                      Route for the Prometheus component.
                    properties:
                      annotations:
                        additionalProperties:
                          type: string
                        description: Annotations is the map of annotations to use
                          for the Route resource.
                        type: object
                      enabled:
                        description: Enabled will toggle the creation of the OpenShift
                          Route.
                        type: boolean
                      path:
                        description: Path the router watches for, to route traffic
                          for to the service.
                        type: string
                      tls:
                        description: TLS provides the ability to configure certificates
                          and termination for the Route.
                        properties:
                          caCertificate:
                            description: caCertificate provides the cert authority
                              certificate contents
                            type: string
                          certificate:
                            description: certificate provides certificate contents
                            type: string
                          destinationCACertificate:
                            description: destinationCACertificate provides the contents
                              of the ca certificate of the final destination.  When
                              using reencrypt termination this file should be provided
                              in order to have routers use it for health checks on
                              the secure connection. If this field is not specified,
                              the router may provide its own destination CA and perform
                              hostname validation using the short service name (service.namespace.svc),
                              which allows infrastructure generated certificates to
                              automatically verify.
                            type: string
                          insecureEdgeTerminationPolicy:
                            description: "insecureEdgeTerminationPolicy indicates
                              the desired behavior for insecure connections to a route.
                              While each router may make its own decisions on which
                              ports to expose, this is normally port 80. \n * Allow
                              - traffic is sent to the server on the insecure port
                              (default) * Disable - no traffic is allowed on the insecure
                              port. * Redirect - clients are redirected to the secure
                              port."
                            type: string
                          key:
                            description: key provides key file contents
                            type: string
                          termination:
                            description: termination indicates termination type.
                            type: string
                        required:
                        - termination
                        type: object
                      wildcardPolicy:
                        description: WildcardPolicy if any for the route. Currently
                          only 'Subdomain' or 'None' is allowed.
                        type: string
                    required:
                    - enabled
                    type: object
                  size:
                    description: Size is the replica count for the Prometheus StatefulSet.
                    format: int32
                    type: integer
                required:
                - enabled
                type: object
              rbac:
                description: RBAC defines the RBAC configuration for Argo CD.
                properties:
                  defaultPolicy:
                    description: DefaultPolicy is the name of the default role which
                      Argo CD will falls back to, when authorizing API requests (optional).
                      If omitted or empty, users may be still be able to login, but
                      will see no apps, projects, etc...
                    type: string
                  policy:
                    description: 'Policy is CSV containing user-defined RBAC policies
                      and role definitions. Policy rules are in the form:   p, subject,
                      resource, action, object, effect Role definitions and bindings
                      are in the form:   g, subject, inherited-subject See https://github.com/argoproj/argo-cd/blob/master/docs/operator-manual/rbac.md
                      for additional information.'
                    type: string
                  scopes:
                    description: 'Scopes controls which OIDC scopes to examine during
                      rbac enforcement (in addition to `sub` scope). If omitted, defaults
                      to: ''[groups]''.'
                    type: string
                type: object
              redis:
                description: Redis defines the Redis server options for ArgoCD.
                properties:
                  image:
                    description: Image is the Redis container image.
                    type: string
                  resources:
                    description: Resources defines the Compute Resources required
                      by the container for Redis.
                    properties:
                      limits:
                        additionalProperties:
                          anyOf:
                          - type: integer
                          - type: string
                          pattern: ^(\+|-)?(([0-9]+(\.[0-9]*)?)|(\.[0-9]+))(([KMGTPE]i)|[numkMGTPE]|([eE](\+|-)?(([0-9]+(\.[0-9]*)?)|(\.[0-9]+))))?$
                          x-kubernetes-int-or-string: true
                        description: 'Limits describes the maximum amount of compute
                          resources allowed. More info: https://kubernetes.io/docs/concepts/configuration/manage-compute-resources-container/'
                        type: object
                      requests:
                        additionalProperties:
                          anyOf:
                          - type: integer
                          - type: string
                          pattern: ^(\+|-)?(([0-9]+(\.[0-9]*)?)|(\.[0-9]+))(([KMGTPE]i)|[numkMGTPE]|([eE](\+|-)?(([0-9]+(\.[0-9]*)?)|(\.[0-9]+))))?$
                          x-kubernetes-int-or-string: true
                        description: 'Requests describes the minimum amount of compute
                          resources required. If Requests is omitted for a container,
                          it defaults to Limits if that is explicitly specified, otherwise
                          to an implementation-defined value. More info: https://kubernetes.io/docs/concepts/configuration/manage-compute-resources-container/'
                        type: object
                    type: object
                  version:
                    description: Version is the Redis container image tag.
                    type: string
                type: object
              repo:
                description: Repo defines the repo server options for Argo CD.
                properties:
<<<<<<< HEAD
                  autotls:
                    description: 'AutoTLS specifies the method to use for automatic
                      TLS configuration for the repo server The value specified here
                      can currently be: - openshift - Use the OpenShift service CA
                      to request TLS config'
                    type: string
=======
>>>>>>> f11b440c
                  mountsatoken:
                    description: MountSAToken describes whether you would like to
                      have the Repo server mount the service account token
                    type: boolean
                  resources:
                    description: Resources defines the Compute Resources required
                      by the container for Redis.
                    properties:
                      limits:
                        additionalProperties:
                          anyOf:
                          - type: integer
                          - type: string
                          pattern: ^(\+|-)?(([0-9]+(\.[0-9]*)?)|(\.[0-9]+))(([KMGTPE]i)|[numkMGTPE]|([eE](\+|-)?(([0-9]+(\.[0-9]*)?)|(\.[0-9]+))))?$
                          x-kubernetes-int-or-string: true
                        description: 'Limits describes the maximum amount of compute
                          resources allowed. More info: https://kubernetes.io/docs/concepts/configuration/manage-compute-resources-container/'
                        type: object
                      requests:
                        additionalProperties:
                          anyOf:
                          - type: integer
                          - type: string
                          pattern: ^(\+|-)?(([0-9]+(\.[0-9]*)?)|(\.[0-9]+))(([KMGTPE]i)|[numkMGTPE]|([eE](\+|-)?(([0-9]+(\.[0-9]*)?)|(\.[0-9]+))))?$
                          x-kubernetes-int-or-string: true
                        description: 'Requests describes the minimum amount of compute
                          resources required. If Requests is omitted for a container,
                          it defaults to Limits if that is explicitly specified, otherwise
                          to an implementation-defined value. More info: https://kubernetes.io/docs/concepts/configuration/manage-compute-resources-container/'
                        type: object
                    type: object
                  serviceaccount:
                    description: ServiceAccount defines the ServiceAccount user that
                      you would like the Repo server to use
                    type: string
<<<<<<< HEAD
                  stricttls:
                    description: StrictTLS defines whether repo server API should
                      be accessed using strict TLS validation
                    type: boolean
=======
>>>>>>> f11b440c
                type: object
              repositoryCredentials:
                description: RepositoryCredentials are the Git pull credentials to
                  configure Argo CD with upon creation of the cluster.
                type: string
              resourceCustomizations:
                description: 'ResourceCustomizations customizes resource behavior.
                  Keys are in the form: group/Kind.'
                type: string
              resourceExclusions:
                description: ResourceExclusions is used to completely ignore entire
                  classes of resource group/kinds.
                type: string
              resourceInclusions:
                description: ResourceInclusions is used to only include specific group/kinds
                  in the reconciliation process.
                type: string
              server:
                description: Server defines the options for the ArgoCD Server component.
                properties:
                  autoscale:
                    description: Autoscale defines the autoscale options for the Argo
                      CD Server component.
                    properties:
                      enabled:
                        description: Enabled will toggle autoscaling support for the
                          Argo CD Server component.
                        type: boolean
                      hpa:
                        description: HPA defines the HorizontalPodAutoscaler options
                          for the Argo CD Server component.
                        properties:
                          maxReplicas:
                            description: upper limit for the number of pods that can
                              be set by the autoscaler; cannot be smaller than MinReplicas.
                            format: int32
                            type: integer
                          minReplicas:
                            description: minReplicas is the lower limit for the number
                              of replicas to which the autoscaler can scale down.  It
                              defaults to 1 pod.  minReplicas is allowed to be 0 if
                              the alpha feature gate HPAScaleToZero is enabled and
                              at least one Object or External metric is configured.  Scaling
                              is active as long as at least one metric value is available.
                            format: int32
                            type: integer
                          scaleTargetRef:
                            description: reference to scaled resource; horizontal
                              pod autoscaler will learn the current resource consumption
                              and will set the desired number of pods by using its
                              Scale subresource.
                            properties:
                              apiVersion:
                                description: API version of the referent
                                type: string
                              kind:
                                description: 'Kind of the referent; More info: https://git.k8s.io/community/contributors/devel/sig-architecture/api-conventions.md#types-kinds"'
                                type: string
                              name:
                                description: 'Name of the referent; More info: http://kubernetes.io/docs/user-guide/identifiers#names'
                                type: string
                            required:
                            - kind
                            - name
                            type: object
                          targetCPUUtilizationPercentage:
                            description: target average CPU utilization (represented
                              as a percentage of requested CPU) over all the pods;
                              if not specified the default autoscaling policy will
                              be used.
                            format: int32
                            type: integer
                        required:
                        - maxReplicas
                        - scaleTargetRef
                        type: object
                    required:
                    - enabled
                    type: object
                  grpc:
                    description: GRPC defines the state for the Argo CD Server GRPC
                      options.
                    properties:
                      host:
                        description: Host is the hostname to use for Ingress/Route
                          resources.
                        type: string
                      ingress:
                        description: Ingress defines the desired state for the Argo
                          CD Server GRPC Ingress.
                        properties:
                          annotations:
                            additionalProperties:
                              type: string
                            description: Annotations is the map of annotations to
                              apply to the Ingress.
                            type: object
                          enabled:
                            description: Enabled will toggle the creation of the Ingress.
                            type: boolean
                          path:
                            description: Path used for the Ingress resource.
                            type: string
                          tls:
                            description: TLS configuration. Currently the Ingress
                              only supports a single TLS port, 443. If multiple members
                              of this list specify different hosts, they will be multiplexed
                              on the same port according to the hostname specified
                              through the SNI TLS extension, if the ingress controller
                              fulfilling the ingress supports SNI.
                            items:
                              description: IngressTLS describes the transport layer
                                security associated with an Ingress.
                              properties:
                                hosts:
                                  description: Hosts are a list of hosts included
                                    in the TLS certificate. The values in this list
                                    must match the name/s used in the tlsSecret. Defaults
                                    to the wildcard host setting for the loadbalancer
                                    controller fulfilling this Ingress, if left unspecified.
                                  items:
                                    type: string
                                  type: array
                                secretName:
                                  description: SecretName is the name of the secret
                                    used to terminate SSL traffic on 443. Field is
                                    left optional to allow SSL routing based on SNI
                                    hostname alone. If the SNI host in a listener
                                    conflicts with the "Host" header field used by
                                    an IngressRule, the SNI host is used for termination
                                    and value of the Host header is used for routing.
                                  type: string
                              type: object
                            type: array
                        required:
                        - enabled
                        type: object
                    type: object
                  host:
                    description: Host is the hostname to use for Ingress/Route resources.
                    type: string
                  ingress:
                    description: Ingress defines the desired state for an Ingress
                      for the Argo CD Server component.
                    properties:
                      annotations:
                        additionalProperties:
                          type: string
                        description: Annotations is the map of annotations to apply
                          to the Ingress.
                        type: object
                      enabled:
                        description: Enabled will toggle the creation of the Ingress.
                        type: boolean
                      path:
                        description: Path used for the Ingress resource.
                        type: string
                      tls:
                        description: TLS configuration. Currently the Ingress only
                          supports a single TLS port, 443. If multiple members of
                          this list specify different hosts, they will be multiplexed
                          on the same port according to the hostname specified through
                          the SNI TLS extension, if the ingress controller fulfilling
                          the ingress supports SNI.
                        items:
                          description: IngressTLS describes the transport layer security
                            associated with an Ingress.
                          properties:
                            hosts:
                              description: Hosts are a list of hosts included in the
                                TLS certificate. The values in this list must match
                                the name/s used in the tlsSecret. Defaults to the
                                wildcard host setting for the loadbalancer controller
                                fulfilling this Ingress, if left unspecified.
                              items:
                                type: string
                              type: array
                            secretName:
                              description: SecretName is the name of the secret used
                                to terminate SSL traffic on 443. Field is left optional
                                to allow SSL routing based on SNI hostname alone.
                                If the SNI host in a listener conflicts with the "Host"
                                header field used by an IngressRule, the SNI host
                                is used for termination and value of the Host header
                                is used for routing.
                              type: string
                          type: object
                        type: array
                    required:
                    - enabled
                    type: object
                  insecure:
                    description: Insecure toggles the insecure flag.
                    type: boolean
                  resources:
                    description: Resources defines the Compute Resources required
                      by the container for the Argo CD server component.
                    properties:
                      limits:
                        additionalProperties:
                          anyOf:
                          - type: integer
                          - type: string
                          pattern: ^(\+|-)?(([0-9]+(\.[0-9]*)?)|(\.[0-9]+))(([KMGTPE]i)|[numkMGTPE]|([eE](\+|-)?(([0-9]+(\.[0-9]*)?)|(\.[0-9]+))))?$
                          x-kubernetes-int-or-string: true
                        description: 'Limits describes the maximum amount of compute
                          resources allowed. More info: https://kubernetes.io/docs/concepts/configuration/manage-compute-resources-container/'
                        type: object
                      requests:
                        additionalProperties:
                          anyOf:
                          - type: integer
                          - type: string
                          pattern: ^(\+|-)?(([0-9]+(\.[0-9]*)?)|(\.[0-9]+))(([KMGTPE]i)|[numkMGTPE]|([eE](\+|-)?(([0-9]+(\.[0-9]*)?)|(\.[0-9]+))))?$
                          x-kubernetes-int-or-string: true
                        description: 'Requests describes the minimum amount of compute
                          resources required. If Requests is omitted for a container,
                          it defaults to Limits if that is explicitly specified, otherwise
                          to an implementation-defined value. More info: https://kubernetes.io/docs/concepts/configuration/manage-compute-resources-container/'
                        type: object
                    type: object
                  route:
                    description: Route defines the desired state for an OpenShift
                      Route for the Argo CD Server component.
                    properties:
                      annotations:
                        additionalProperties:
                          type: string
                        description: Annotations is the map of annotations to use
                          for the Route resource.
                        type: object
                      enabled:
                        description: Enabled will toggle the creation of the OpenShift
                          Route.
                        type: boolean
                      path:
                        description: Path the router watches for, to route traffic
                          for to the service.
                        type: string
                      tls:
                        description: TLS provides the ability to configure certificates
                          and termination for the Route.
                        properties:
                          caCertificate:
                            description: caCertificate provides the cert authority
                              certificate contents
                            type: string
                          certificate:
                            description: certificate provides certificate contents
                            type: string
                          destinationCACertificate:
                            description: destinationCACertificate provides the contents
                              of the ca certificate of the final destination.  When
                              using reencrypt termination this file should be provided
                              in order to have routers use it for health checks on
                              the secure connection. If this field is not specified,
                              the router may provide its own destination CA and perform
                              hostname validation using the short service name (service.namespace.svc),
                              which allows infrastructure generated certificates to
                              automatically verify.
                            type: string
                          insecureEdgeTerminationPolicy:
                            description: "insecureEdgeTerminationPolicy indicates
                              the desired behavior for insecure connections to a route.
                              While each router may make its own decisions on which
                              ports to expose, this is normally port 80. \n * Allow
                              - traffic is sent to the server on the insecure port
                              (default) * Disable - no traffic is allowed on the insecure
                              port. * Redirect - clients are redirected to the secure
                              port."
                            type: string
                          key:
                            description: key provides key file contents
                            type: string
                          termination:
                            description: termination indicates termination type.
                            type: string
                        required:
                        - termination
                        type: object
                      wildcardPolicy:
                        description: WildcardPolicy if any for the route. Currently
                          only 'Subdomain' or 'None' is allowed.
                        type: string
                    required:
                    - enabled
                    type: object
                  service:
                    description: Service defines the options for the Service backing
                      the ArgoCD Server component.
                    properties:
                      type:
                        description: Type is the ServiceType to use for the Service
                          resource.
                        type: string
                    required:
                    - type
                    type: object
                type: object
              statusBadgeEnabled:
                description: StatusBadgeEnabled toggles application status badge feature.
                type: boolean
              tls:
                description: TLS defines the TLS options for ArgoCD.
                properties:
                  ca:
                    description: CA defines the CA options.
                    properties:
                      configMapName:
                        description: ConfigMapName is the name of the ConfigMap containing
                          the CA Certificate.
                        type: string
                      secretName:
                        description: SecretName is the name of the Secret containing
                          the CA Certificate and Key.
                        type: string
                    type: object
                  initialCerts:
                    additionalProperties:
                      type: string
                    description: InitialCerts defines custom TLS certificates upon
                      creation of the cluster for connecting Git repositories via
                      HTTPS.
                    type: object
                type: object
              usersAnonymousEnabled:
                description: UsersAnonymousEnabled toggles anonymous user access.
                  The anonymous users get default role permissions specified argocd-rbac-cm.
                type: boolean
              version:
                description: Version is the tag to use with the ArgoCD container image
                  for all ArgoCD components.
                type: string
            type: object
          status:
            description: ArgoCDStatus defines the observed state of ArgoCD
            properties:
              applicationController:
                description: 'ApplicationController is a simple, high-level summary
                  of where the Argo CD application controller component is in its
                  lifecycle. There are five possible ApplicationController values:
                  Pending: The Argo CD application controller component has been accepted
                  by the Kubernetes system, but one or more of the required resources
                  have not been created. Running: All of the required Pods for the
                  Argo CD application controller component are in a Ready state. Failed:
                  At least one of the  Argo CD application controller component Pods
                  had a failure. Unknown: For some reason the state of the Argo CD
                  application controller component could not be obtained.'
                type: string
              dex:
                description: 'Dex is a simple, high-level summary of where the Argo
                  CD Dex component is in its lifecycle. There are five possible dex
                  values: Pending: The Argo CD Dex component has been accepted by
                  the Kubernetes system, but one or more of the required resources
                  have not been created. Running: All of the required Pods for the
                  Argo CD Dex component are in a Ready state. Failed: At least one
                  of the  Argo CD Dex component Pods had a failure. Unknown: For some
                  reason the state of the Argo CD Dex component could not be obtained.'
                type: string
              phase:
                description: 'Phase is a simple, high-level summary of where the ArgoCD
                  is in its lifecycle. There are five possible phase values: Pending:
                  The ArgoCD has been accepted by the Kubernetes system, but one or
                  more of the required resources have not been created. Available:
                  All of the resources for the ArgoCD are ready. Failed: At least
                  one resource has experienced a failure. Unknown: For some reason
                  the state of the ArgoCD phase could not be obtained.'
                type: string
              redis:
                description: 'Redis is a simple, high-level summary of where the Argo
                  CD Redis component is in its lifecycle. There are five possible
                  redis values: Pending: The Argo CD Redis component has been accepted
                  by the Kubernetes system, but one or more of the required resources
                  have not been created. Running: All of the required Pods for the
                  Argo CD Redis component are in a Ready state. Failed: At least one
                  of the  Argo CD Redis component Pods had a failure. Unknown: For
                  some reason the state of the Argo CD Redis component could not be
                  obtained.'
                type: string
              repo:
                description: 'Repo is a simple, high-level summary of where the Argo
                  CD Repo component is in its lifecycle. There are five possible repo
                  values: Pending: The Argo CD Repo component has been accepted by
                  the Kubernetes system, but one or more of the required resources
                  have not been created. Running: All of the required Pods for the
                  Argo CD Repo component are in a Ready state. Failed: At least one
                  of the  Argo CD Repo component Pods had a failure. Unknown: For
                  some reason the state of the Argo CD Repo component could not be
                  obtained.'
                type: string
<<<<<<< HEAD
              repoTLSChecksum:
                description: RepoTLSChecksum contains the SHA256 checksum of the latest
                  known state of tls.crt and tls.key in the argocd-repo-server-tls
                  secret.
                type: string
=======
>>>>>>> f11b440c
              server:
                description: 'Server is a simple, high-level summary of where the
                  Argo CD server component is in its lifecycle. There are five possible
                  server values: Pending: The Argo CD server component has been accepted
                  by the Kubernetes system, but one or more of the required resources
                  have not been created. Running: All of the required Pods for the
                  Argo CD server component are in a Ready state. Failed: At least
                  one of the  Argo CD server component Pods had a failure. Unknown:
                  For some reason the state of the Argo CD server component could
                  not be obtained.'
                type: string
            type: object
        type: object
    served: true
    storage: true
    subresources:
      status: {}<|MERGE_RESOLUTION|>--- conflicted
+++ resolved
@@ -641,15 +641,6 @@
               repo:
                 description: Repo defines the repo server options for Argo CD.
                 properties:
-<<<<<<< HEAD
-                  autotls:
-                    description: 'AutoTLS specifies the method to use for automatic
-                      TLS configuration for the repo server The value specified here
-                      can currently be: - openshift - Use the OpenShift service CA
-                      to request TLS config'
-                    type: string
-=======
->>>>>>> f11b440c
                   mountsatoken:
                     description: MountSAToken describes whether you would like to
                       have the Repo server mount the service account token
@@ -685,13 +676,6 @@
                     description: ServiceAccount defines the ServiceAccount user that
                       you would like the Repo server to use
                     type: string
-<<<<<<< HEAD
-                  stricttls:
-                    description: StrictTLS defines whether repo server API should
-                      be accessed using strict TLS validation
-                    type: boolean
-=======
->>>>>>> f11b440c
                 type: object
               repositoryCredentials:
                 description: RepositoryCredentials are the Git pull credentials to
@@ -1082,14 +1066,6 @@
                   some reason the state of the Argo CD Repo component could not be
                   obtained.'
                 type: string
-<<<<<<< HEAD
-              repoTLSChecksum:
-                description: RepoTLSChecksum contains the SHA256 checksum of the latest
-                  known state of tls.crt and tls.key in the argocd-repo-server-tls
-                  secret.
-                type: string
-=======
->>>>>>> f11b440c
               server:
                 description: 'Server is a simple, high-level summary of where the
                   Argo CD server component is in its lifecycle. There are five possible
