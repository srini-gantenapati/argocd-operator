// Copyright 2020 ArgoCD Operator Developers
//
// Licensed under the Apache License, Version 2.0 (the "License");
// you may not use this file except in compliance with the License.
// You may obtain a copy of the License at
//
// 	http://www.apache.org/licenses/LICENSE-2.0
//
// Unless required by applicable law or agreed to in writing, software
// distributed under the License is distributed on an "AS IS" BASIS,
// WITHOUT WARRANTIES OR CONDITIONS OF ANY KIND, either express or implied.
// See the License for the specific language governing permissions and
// limitations under the License.

package common

<<<<<<< HEAD
// app-controller
=======
// operator
>>>>>>> aa399a55
const (
	// OperatorMetricsPort is the port that is used to expose default controller-runtime metrics for the operator pod.
	OperatorMetricsPort = 8080
)

// Argo CD defaults
const (

<<<<<<< HEAD
	// ArgoCDDefaultControllerParellelismLimit is the default parallelism limit for application controller
	ArgoCDDefaultControllerParallelismLimit = int32(10)

	// ArgoCDDefaultControllerResourceLimitCPU is the default CPU limit when not specified for the Argo CD application
	// controller contianer.
	ArgoCDDefaultControllerResourceLimitCPU = "1000m"

	// ArgoCDDefaultControllerResourceLimitMemory is the default memory limit when not specified for the Argo CD
	// application controller contianer.
	ArgoCDDefaultControllerResourceLimitMemory = "64Mi"

	// ArgoCDDefaultControllerResourceRequestCPU is the default CPU requested when not specified for the Argo CD
	// application controller contianer.
	ArgoCDDefaultControllerResourceRequestCPU = "250m"

	// ArgoCDDefaultControllerResourceRequestMemory is the default memory requested when not specified for the Argo CD
	// application controller contianer.
	ArgoCDDefaultControllerResourceRequestMemory = "32Mi"
)

// server
const (
	// ArgoCDServerComponent is the name of the Dex server control plane component
	ArgoCDServerComponent = "argocd-server"

	// ArgoCDDefaultServerOperationProcessors is the number of ArgoCD Server Operation Processors to use when not specified.
	ArgoCDDefaultServerOperationProcessors = int32(10)

	// ArgoCDDefaultServerStatusProcessors is the number of ArgoCD Server Status Processors to use when not specified.
	ArgoCDDefaultServerStatusProcessors = int32(20)

	// ArgoCDDefaultServerResourceLimitCPU is the default CPU limit when not specified for the Argo CD server contianer.
	ArgoCDDefaultServerResourceLimitCPU = "1000m"

	// ArgoCDDefaultServerResourceLimitMemory is the default memory limit when not specified for the Argo CD server contianer.
	ArgoCDDefaultServerResourceLimitMemory = "128Mi"

	// ArgoCDDefaultServerResourceRequestCPU is the default CPU requested when not specified for the Argo CD server contianer.
	ArgoCDDefaultServerResourceRequestCPU = "250m"

	// ArgoCDDefaultServerResourceRequestMemory is the default memory requested when not specified for the Argo CD server contianer.
	ArgoCDDefaultServerResourceRequestMemory = "64Mi"

	// ArgoCDDefaultServerSessionKeyLength is the length of the generated default server signature key.
	ArgoCDDefaultServerSessionKeyLength = 20

	// ArgoCDDefaultServerSessionKeyNumDigits is the number of digits to use for the generated default server signature key.
	ArgoCDDefaultServerSessionKeyNumDigits = 5

	// ArgoCDDefaultServerSessionKeyNumSymbols is the number of symbols to use for the generated default server signature key.
	ArgoCDDefaultServerSessionKeyNumSymbols = 0
)

// dex
const (
	// ArgoCDDexServerComponent is the name of the Dex server control plane component
	ArgoCDDexServerComponent = "argocd-dex-server"

	// ArgoCDDefaultDexConfig is the default dex configuration.
	ArgoCDDefaultDexConfig = ""

	// ArgoCDDefaultDexImage is the Dex container image to use when not specified.
	ArgoCDDefaultDexImage = "ghcr.io/dexidp/dex"

	// ArgoCDDefaultDexOAuthRedirectPath is the default path to use for the OAuth Redirect URI.
	ArgoCDDefaultDexOAuthRedirectPath = "/api/dex/callback"

	// ArgoCDDefaultDexGRPCPort is the default GRPC listen port for Dex.
	ArgoCDDefaultDexGRPCPort = 5557

	// ArgoCDDefaultDexHTTPPort is the default HTTP listen port for Dex.
	ArgoCDDefaultDexHTTPPort = 5556

	// ArgoCDDefaultDexMetricsPort is the default Metrics listen port for Dex.
	ArgoCDDefaultDexMetricsPort = 5558

	// ArgoCDDefaultDexServiceAccountName is the default Service Account name for the Dex server.
	ArgoCDDefaultDexServiceAccountName = "argocd-dex-server"

	// ArgoCDDefaultDexVersion is the Dex container image tag to use when not specified.
	ArgoCDDefaultDexVersion = "sha256:d5f887574312f606c61e7e188cfb11ddb33ff3bf4bd9f06e6b1458efca75f604" // v2.30.3

)

// redis
const (
	// ArgoCDRedisComponent is the name of the Redis control plane component
	ArgoCDRedisComponent = "argocd-redis"

	// ArgoCDRedisHAComponent is the name of the Redis HA control plane component
	ArgoCDRedisHAComponent = "argocd-redis-ha"

	// ArgoCDDefaultRedisConfigPath is the default Redis configuration directory when not specified.
	ArgoCDDefaultRedisConfigPath = "/var/lib/redis"
=======
	// ArgoCDDefaultLogLevel is the default log level to be used by all ArgoCD components.
	ArgoCDDefaultLogLevel = "info"

	// ArgoCDDefaultLogFormat is the default log format to be used by all ArgoCD components.
	ArgoCDDefaultLogFormat = "text"

	// ArgoCDDefaultAdminPasswordLength is the length of the generated default admin password.
	ArgoCDDefaultAdminPasswordLength = 32

	// ArgoCDDefaultAdminPasswordNumDigits is the number of digits to use for the generated default admin password.
	ArgoCDDefaultAdminPasswordNumDigits = 5

	// ArgoCDDefaultAdminPasswordNumSymbols is the number of symbols to use for the generated default admin password.
	ArgoCDDefaultAdminPasswordNumSymbols = 0

	// ArgoCDDefaultApplicationInstanceLabelKey is the default app name as a tracking label.
	ArgoCDDefaultApplicationInstanceLabelKey = "app.kubernetes.io/instance"

	// ArgoCDDefaultArgoImage is the ArgoCD container image to use when not specified.
	ArgoCDDefaultArgoImage = "quay.io/argoproj/argocd"

	// ArgoCDDefaultArgoVersion is the Argo CD container image digest to use when version not specified.
	ArgoCDDefaultArgoVersion = "sha256:8576d347f30fa4c56a0129d1c0a0f5ed1e75662f0499f1ed7e917c405fd909dc" // v2.9.2

	// ArgoCDDefaultBackupKeyLength is the length of the generated default backup key.
	ArgoCDDefaultBackupKeyLength = 32

	// ArgoCDDefaultBackupKeyNumDigits is the number of digits to use for the generated default backup key.
	ArgoCDDefaultBackupKeyNumDigits = 5

	// ArgoCDDefaultBackupKeyNumSymbols is the number of symbols to use for the generated default backup key.
	ArgoCDDefaultBackupKeyNumSymbols = 5

	// ArgoCDDefaultConfigManagementPlugins is the default configuration value for the config management plugins.
	ArgoCDDefaultConfigManagementPlugins = ""

	// ArgoCDDefaultGATrackingID is the default Google Analytics tracking ID.
	ArgoCDDefaultGATrackingID = ""
>>>>>>> aa399a55

	// ArgoCDDefaultRedisHAReplicas is the defaul number of replicas for Redis when rinning in HA mode.
	ArgoCDDefaultRedisHAReplicas = int32(3)

	// ArgoCDDefaultRedisHAProxyImage is the default Redis HAProxy image to use when not specified.
	ArgoCDDefaultRedisHAProxyImage = "haproxy"

	// ArgoCDDefaultRedisHAProxyVersion is the default Redis HAProxy image tag to use when not specified.
	ArgoCDDefaultRedisHAProxyVersion = "sha256:7392fbbbb53e9e063ca94891da6656e6062f9d021c0e514888a91535b9f73231" // 2.0.25-alpine

	// ArgoCDDefaultRedisImage is the Redis container image to use when not specified.
	ArgoCDDefaultRedisImage = "redis"

	// ArgoCDDefaultRedisPort is the default listen port for Redis.
	ArgoCDDefaultRedisPort = 6379

	// ArgoCDDefaultRedisSentinelPort is the default listen port for Redis sentinel.
	ArgoCDDefaultRedisSentinelPort = 26379

	//ArgoCDDefaultRedisSuffix is the default suffix to use for Redis resources.
	ArgoCDDefaultRedisSuffix = "redis"

	// ArgoCDDefaultRedisVersion is the Redis container image tag to use when not specified.
	ArgoCDDefaultRedisVersion = "sha256:8061ca607db2a0c80010aeb5fc9bed0253448bc68711eaa14253a392f6c48280" // 6.2.4-alpine

	// ArgoCDDefaultRedisVersionHA is the Redis container image tag to use when not specified in HA mode.
	ArgoCDDefaultRedisVersionHA = "sha256:8061ca607db2a0c80010aeb5fc9bed0253448bc68711eaa14253a392f6c48280" // 6.2.4-alpine

)

// repo-server
const (
	// ArgoCDDefaultRepoMetricsPort is the default listen port for the Argo CD repo server metrics.
	ArgoCDDefaultRepoMetricsPort = 8084

	// ArgoCDDefaultRepoServerPort is the default listen port for the Argo CD repo server.
	ArgoCDDefaultRepoServerPort = 8081
)

// grafana
const (
	// ArgoCDOperatorGrafanaComponent is the name of the Grafana control plane component
	ArgoCDOperatorGrafanaComponent = "argocd-grafana"

<<<<<<< HEAD
	// ArgoCDDefaultGrafanaAdminUsername is the Grafana admin username to use when not specified.
	ArgoCDDefaultGrafanaAdminUsername = "admin"

	// ArgoCDDefaultGrafanaAdminPasswordLength is the length of the generated default Grafana admin password.
	ArgoCDDefaultGrafanaAdminPasswordLength = 32

	// ArgoCDDefaultGrafanaAdminPasswordNumDigits is the number of digits to use for the generated default Grafana admin password.
	ArgoCDDefaultGrafanaAdminPasswordNumDigits = 5

	// ArgoCDDefaultGrafanaAdminPasswordNumSymbols is the number of symbols to use for the generated default Grafana admin password.
	ArgoCDDefaultGrafanaAdminPasswordNumSymbols = 5

	// ArgoCDDefaultGrafanaImage is the Grafana container image to use when not specified.
	ArgoCDDefaultGrafanaImage = "grafana/grafana"

	// ArgoCDDefaultGrafanaReplicas is the default Grafana replica count.
	ArgoCDDefaultGrafanaReplicas = int32(1)

	// ArgoCDDefaultGrafanaSecretKeyLength is the length of the generated default Grafana secret key.
	ArgoCDDefaultGrafanaSecretKeyLength = 20

	// ArgoCDDefaultGrafanaSecretKeyNumDigits is the number of digits to use for the generated default Grafana secret key.
	ArgoCDDefaultGrafanaSecretKeyNumDigits = 5

	// ArgoCDDefaultGrafanaSecretKeyNumSymbols is the number of symbols to use for the generated default Grafana secret key.
	ArgoCDDefaultGrafanaSecretKeyNumSymbols = 0

	// ArgoCDDefaultGrafanaConfigPath is the default Grafana configuration directory when not specified.
	ArgoCDDefaultGrafanaConfigPath = "/var/lib/grafana"

	// ArgoCDDefaultGrafanaVersion is the Grafana container image tag to use when not specified.
	ArgoCDDefaultGrafanaVersion = "sha256:afef23a1b4cf159ec3180aac3ad693c10e560657313bfe3ec81f344ace6d2f05" // 6.7.2

)

// keycloak
const (
	// ArgoCDKeycloakImage is the default Keycloak Image used for the non-openshift platforms when not specified.
	ArgoCDKeycloakImage = "quay.io/keycloak/keycloak"

	// ArgoCDKeycloakVersion is the default Keycloak version used for the non-openshift platform when not specified.
	// Version: 15.0.2
	ArgoCDKeycloakVersion = "sha256:64fb81886fde61dee55091e6033481fa5ccdac62ae30a4fd29b54eb5e97df6a9"

	// ArgoCDKeycloakImageForOpenShift is the default Keycloak Image used for the OpenShift platform when not specified.
	ArgoCDKeycloakImageForOpenShift = "registry.redhat.io/rh-sso-7/sso76-openshift-rhel8"

	// ArgoCDKeycloakVersionForOpenShift is the default Keycloak version used for the OpenShift platform when not specified.
	// Version: 7.5.1
	ArgoCDKeycloakVersionForOpenShift = "sha256:720a7e4c4926c41c1219a90daaea3b971a3d0da5a152a96fed4fb544d80f52e3"
)

// export
const (
	// ArgoCDDefaultExportJobImage is the export job container image to use when not specified.
	ArgoCDDefaultExportJobImage = "quay.io/argoprojlabs/argocd-operator-util"

	// ArgoCDDefaultExportJobVersion is the export job container image tag to use when not specified.
	ArgoCDDefaultExportJobVersion = "sha256:6f80965a2bef1c80875be0995b18d9be5a6ad4af841cbc170ed3c60101a7deb2" // 0.5.0
=======
	// ArgoCDDefaultHelpChatURL is the default help chat URL.
	ArgoCDDefaultHelpChatURL = ""

	// ArgoCDDefaultHelpChatText is the default help chat text.
	ArgoCDDefaultHelpChatText = ""

	// ArgoCDDefaultIngressPath is the path to use for the Ingress when not specified.
	ArgoCDDefaultIngressPath = "/"

	// ArgoCDDefaultKustomizeBuildOptions is the default kustomize build options.
	ArgoCDDefaultKustomizeBuildOptions = ""

	// ArgoCDDefaultLabelSelector is the default Label Selector which will reconcile all ArgoCD instances.
	ArgoCDDefaultLabelSelector = ""

	// ArgoCDDefaultOIDCConfig is the default OIDC configuration.
	ArgoCDDefaultOIDCConfig = ""

	// ArgoCDDefaultRBACPolicy is the default RBAC policy CSV data.
	ArgoCDDefaultRBACPolicy = ""
>>>>>>> aa399a55

	// ArgoCDDefaultExportLocalCapicity is the default capacity to use for local export.
	ArgoCDDefaultExportLocalCapicity = "2Gi"
)

// General ArgoCD defaults
const (

<<<<<<< HEAD
	// ArgoCDDefaultServer is the default server address
	ArgoCDDefaultServer = "https://kubernetes.default.svc"

	// ArgoCDDefaultLogLevel is the default log level to be used by all ArgoCD components.
	ArgoCDDefaultLogLevel = "info"

	// ArgoCDDefaultLogFormat is the default log format to be used by all ArgoCD components.
	ArgoCDDefaultLogFormat = "text"

	// ArgoCDDefaultAdminPasswordLength is the length of the generated default admin password.
	ArgoCDDefaultAdminPasswordLength = 32

	// ArgoCDDefaultAdminPasswordNumDigits is the number of digits to use for the generated default admin password.
	ArgoCDDefaultAdminPasswordNumDigits = 5

	// ArgoCDDefaultAdminPasswordNumSymbols is the number of symbols to use for the generated default admin password.
	ArgoCDDefaultAdminPasswordNumSymbols = 0

	// ArgoCDDefaultArgoImage is the ArgoCD container image to use when not specified.
	ArgoCDDefaultArgoImage = "quay.io/argoproj/argocd"

	// ArgoCDDefaultArgoVersion is the Argo CD container image digest to use when version not specified.
	ArgoCDDefaultArgoVersion = "sha256:d40da8f5747415eb7f9b5c2d9b645aecd423888cad9b36e4f986bff8ecf0a786" // v2.8.3

	// ArgoCDDefaultBackupKeyLength is the length of the generated default backup key.
	ArgoCDDefaultBackupKeyLength = 32

	// ArgoCDDefaultBackupKeyNumDigits is the number of digits to use for the generated default backup key.
	ArgoCDDefaultBackupKeyNumDigits = 5

	// ArgoCDDefaultBackupKeyNumSymbols is the number of symbols to use for the generated default backup key.
	ArgoCDDefaultBackupKeyNumSymbols = 5

	// ArgoCDDefaultConfigManagementPlugins is the default configuration value for the config management plugins.
	ArgoCDDefaultConfigManagementPlugins = ""

	// ArgoCDDefaultGATrackingID is the default Google Analytics tracking ID.
	ArgoCDDefaultGATrackingID = ""
=======
	// ArgoCDDefaultRepositories is the default repositories.
	ArgoCDDefaultRepositories = ""
>>>>>>> aa399a55

	// ArgoCDDefaultGAAnonymizeUsers is the default value for anonymizing google analytics users.
	ArgoCDDefaultGAAnonymizeUsers = false

<<<<<<< HEAD
	// ArgoCDDefaultHelpChatURL is the default help chat URL.
	ArgoCDDefaultHelpChatURL = ""

	// ArgoCDDefaultHelpChatText is the default help chat text.
	ArgoCDDefaultHelpChatText = ""
=======
	// ArgoCDDefaultResourceExclusions is the default resource exclusions.
	ArgoCDDefaultResourceExclusions = ""
>>>>>>> aa399a55

	// ArgoCDDefaultIngressPath is the path to use for the Ingress when not specified.
	ArgoCDDefaultIngressPath = "/"

	// ArgoCDDefaultKustomizeBuildOptions is the default kustomize build options.
	ArgoCDDefaultKustomizeBuildOptions = ""

<<<<<<< HEAD
	// ArgoCDDefaultOIDCConfig is the default OIDC configuration.
	ArgoCDDefaultOIDCConfig = ""

	// ArgoCDDefaultPrometheusReplicas is the default Prometheus replica count.
	ArgoCDDefaultPrometheusReplicas = int32(1)

	// ArgoCDDefaultRBACPolicy is the default RBAC policy CSV data.
	ArgoCDDefaultRBACPolicy = ""

	// ArgoCDDefaultRBACDefaultPolicy is the default Argo CD RBAC policy.
	ArgoCDDefaultRBACDefaultPolicy = "role:readonly"

	// ArgoCDDefaultRBACScopes is the default Argo CD RBAC scopes.
	ArgoCDDefaultRBACScopes = "[groups]"

	// ArgoCDDefaultRepositories is the default repositories.
	ArgoCDDefaultRepositories = ""

	// ArgoCDDefaultRepositoryCredentials is the default repository credentials
	ArgoCDDefaultRepositoryCredentials = ""

	// ArgoCDDefaultResourceExclusions is the default resource exclusions.
	ArgoCDDefaultResourceExclusions = ""

	// ArgoCDDefaultResourceInclusions is the default resource inclusions.
	ArgoCDDefaultResourceInclusions = ""

	// ArgoCDDefaultRSAKeySize is the default RSA key size when not specified.
	ArgoCDDefaultRSAKeySize = 2048

=======
>>>>>>> aa399a55
	// ArgoCDDefaultSSHKnownHosts is the default SSH Known hosts data.
	ArgoCDDefaultSSHKnownHosts = `[ssh.github.com]:443 ecdsa-sha2-nistp256 AAAAE2VjZHNhLXNoYTItbmlzdHAyNTYAAAAIbmlzdHAyNTYAAABBBEmKSENjQEezOmxkZMy7opKgwFB9nkt5YRrYMjNuG5N87uRgg6CLrbo5wAdT/y6v0mKV0U2w0WZ2YB/++Tpockg=
[ssh.github.com]:443 ssh-ed25519 AAAAC3NzaC1lZDI1NTE5AAAAIOMqqnkVzrm0SdG6UOoqKLsabgH5C9okWi0dh2l9GKJl
[ssh.github.com]:443 ssh-rsa AAAAB3NzaC1yc2EAAAADAQABAAABgQCj7ndNxQowgcQnjshcLrqPEiiphnt+VTTvDP6mHBL9j1aNUkY4Ue1gvwnGLVlOhGeYrnZaMgRK6+PKCUXaDbC7qtbW8gIkhL7aGCsOr/C56SJMy/BCZfxd1nWzAOxSDPgVsmerOBYfNqltV9/hWCqBywINIR+5dIg6JTJ72pcEpEjcYgXkE2YEFXV1JHnsKgbLWNlhScqb2UmyRkQyytRLtL+38TGxkxCflmO+5Z8CSSNY7GidjMIZ7Q4zMjA2n1nGrlTDkzwDCsw+wqFPGQA179cnfGWOWRVruj16z6XyvxvjJwbz0wQZ75XK5tKSb7FNyeIEs4TT4jk+S4dhPeAUC5y+bDYirYgM4GC7uEnztnZyaVWQ7B381AK4Qdrwt51ZqExKbQpTUNn+EjqoTwvqNj4kqx5QUCI0ThS/YkOxJCXmPUWZbhjpCg56i+2aB6CmK2JGhn57K5mj0MNdBXA4/WnwH6XoPWJzK5Nyu2zB3nAZp+S5hpQs+p1vN1/wsjk=
bitbucket.org ecdsa-sha2-nistp256 AAAAE2VjZHNhLXNoYTItbmlzdHAyNTYAAAAIbmlzdHAyNTYAAABBBPIQmuzMBuKdWeF4+a2sjSSpBK0iqitSQ+5BM9KhpexuGt20JpTVM7u5BDZngncgrqDMbWdxMWWOGtZ9UgbqgZE=
bitbucket.org ssh-ed25519 AAAAC3NzaC1lZDI1NTE5AAAAIIazEu89wgQZ4bqs3d63QSMzYVa0MuJ2e2gKTKqu+UUO
bitbucket.org ssh-rsa AAAAB3NzaC1yc2EAAAABIwAAAQEAubiN81eDcafrgMeLzaFPsw2kNvEcqTKl/VqLat/MaB33pZy0y3rJZtnqwR2qOOvbwKZYKiEO1O6VqNEBxKvJJelCq0dTXWT5pbO2gDXC6h6QDXCaHo6pOHGPUy+YBaGQRGuSusMEASYiWunYN0vCAI8QaXnWMXNMdFP3jHAJH0eDsoiGnLPBlBp4TNm6rYI74nMzgz3B9IikW4WVK+dc8KZJZWYjAuORU3jc1c/NPskD2ASinf8v3xnfXeukU0sJ5N6m5E8VLjObPEO+mN2t/FZTMZLiFqPWc/ALSqnMnnhwrNi2rbfg/rd/IpL8Le3pSBne8+seeFVBoGqzHM9yXw==
github.com ecdsa-sha2-nistp256 AAAAE2VjZHNhLXNoYTItbmlzdHAyNTYAAAAIbmlzdHAyNTYAAABBBEmKSENjQEezOmxkZMy7opKgwFB9nkt5YRrYMjNuG5N87uRgg6CLrbo5wAdT/y6v0mKV0U2w0WZ2YB/++Tpockg=
github.com ssh-ed25519 AAAAC3NzaC1lZDI1NTE5AAAAIOMqqnkVzrm0SdG6UOoqKLsabgH5C9okWi0dh2l9GKJl
github.com ssh-rsa AAAAB3NzaC1yc2EAAAADAQABAAABgQCj7ndNxQowgcQnjshcLrqPEiiphnt+VTTvDP6mHBL9j1aNUkY4Ue1gvwnGLVlOhGeYrnZaMgRK6+PKCUXaDbC7qtbW8gIkhL7aGCsOr/C56SJMy/BCZfxd1nWzAOxSDPgVsmerOBYfNqltV9/hWCqBywINIR+5dIg6JTJ72pcEpEjcYgXkE2YEFXV1JHnsKgbLWNlhScqb2UmyRkQyytRLtL+38TGxkxCflmO+5Z8CSSNY7GidjMIZ7Q4zMjA2n1nGrlTDkzwDCsw+wqFPGQA179cnfGWOWRVruj16z6XyvxvjJwbz0wQZ75XK5tKSb7FNyeIEs4TT4jk+S4dhPeAUC5y+bDYirYgM4GC7uEnztnZyaVWQ7B381AK4Qdrwt51ZqExKbQpTUNn+EjqoTwvqNj4kqx5QUCI0ThS/YkOxJCXmPUWZbhjpCg56i+2aB6CmK2JGhn57K5mj0MNdBXA4/WnwH6XoPWJzK5Nyu2zB3nAZp+S5hpQs+p1vN1/wsjk=
gitlab.com ecdsa-sha2-nistp256 AAAAE2VjZHNhLXNoYTItbmlzdHAyNTYAAAAIbmlzdHAyNTYAAABBBFSMqzJeV9rUzU4kWitGjeR4PWSa29SPqJ1fVkhtj3Hw9xjLVXVYrU9QlYWrOLXBpQ6KWjbjTDTdDkoohFzgbEY=
gitlab.com ssh-ed25519 AAAAC3NzaC1lZDI1NTE5AAAAIAfuCHKVTjquxvt6CM6tdG4SLp1Btn/nOeHHE5UOzRdf
gitlab.com ssh-rsa AAAAB3NzaC1yc2EAAAADAQABAAABAQCsj2bNKTBSpIYDEGk9KxsGh3mySTRgMtXL583qmBpzeQ+jqCMRgBqB98u3z++J1sKlXHWfM9dyhSevkMwSbhoR8XIq/U0tCNyokEi/ueaBMCvbcTHhO7FcwzY92WK4Yt0aGROY5qX2UKSeOvuP4D6TPqKF1onrSzH9bx9XUf2lEdWT/ia1NEKjunUqu1xOB/StKDHMoX4/OKyIzuS0q/T1zOATthvasJFoPrAjkohTyaDUz2LN5JoH839hViyEG82yB+MjcFV5MU3N1l1QL3cVUCh93xSaua1N85qivl+siMkPGbO5xR/En4iEY6K2XPASUEMaieWVNTRCtJ4S8H+9
ssh.dev.azure.com ssh-rsa AAAAB3NzaC1yc2EAAAADAQABAAABAQC7Hr1oTWqNqOlzGJOfGJ4NakVyIzf1rXYd4d7wo6jBlkLvCA4odBlL0mDUyZ0/QUfTTqeu+tm22gOsv+VrVTMk6vwRU75gY/y9ut5Mb3bR5BV58dKXyq9A9UeB5Cakehn5Zgm6x1mKoVyf+FFn26iYqXJRgzIZZcZ5V6hrE0Qg39kZm4az48o0AUbf6Sp4SLdvnuMa2sVNwHBboS7EJkm57XQPVU3/QpyNLHbWDdzwtrlS+ez30S3AdYhLKEOxAG8weOnyrtLJAUen9mTkol8oII1edf7mWWbWVf0nBmly21+nZcmCTISQBtdcyPaEno7fFQMDD26/s0lfKob4Kw8H
vs-ssh.visualstudio.com ssh-rsa AAAAB3NzaC1yc2EAAAADAQABAAABAQC7Hr1oTWqNqOlzGJOfGJ4NakVyIzf1rXYd4d7wo6jBlkLvCA4odBlL0mDUyZ0/QUfTTqeu+tm22gOsv+VrVTMk6vwRU75gY/y9ut5Mb3bR5BV58dKXyq9A9UeB5Cakehn5Zgm6x1mKoVyf+FFn26iYqXJRgzIZZcZ5V6hrE0Qg39kZm4az48o0AUbf6Sp4SLdvnuMa2sVNwHBboS7EJkm57XQPVU3/QpyNLHbWDdzwtrlS+ez30S3AdYhLKEOxAG8weOnyrtLJAUen9mTkol8oII1edf7mWWbWVf0nBmly21+nZcmCTISQBtdcyPaEno7fFQMDD26/s0lfKob4Kw8H
`
	// OperatorMetricsPort is the port that is used to expose default controller-runtime metrics for the operator pod.
	OperatorMetricsPort = 8080
)

// DefaultLabels returns the default set of labels for controllers.
<<<<<<< HEAD
func DefaultLabels(resourceName, instanceName, component string) map[string]string {
=======
func DefaultResourceLabels(resourceName, instanceName, component string) map[string]string {
>>>>>>> aa399a55
	LabelsMap := map[string]string{
		AppK8sKeyName:      resourceName,
		AppK8sKeyPartOf:    ArgoCDAppName,
		AppK8sKeyInstance:  instanceName,
		AppK8sKeyManagedBy: ArgoCDOperatorName,
	}

	if component != "" {
		LabelsMap[AppK8sKeyComponent] = component
	}
	return LabelsMap
}

// DefaultAnnotations returns the default set of annotations for child resources of ArgoCD
<<<<<<< HEAD
func DefaultAnnotations(instanceName string, instanceNamespace string) map[string]string {
=======
func DefaultResourceAnnotations(instanceName string, instanceNamespace string) map[string]string {
>>>>>>> aa399a55
	return map[string]string{
		ArgoCDArgoprojKeyName:      instanceName,
		ArgoCDArgoprojKeyNamespace: instanceNamespace,
	}
}

// DefaultNodeSelector returns the defult nodeSelector for ArgoCD workloads
func DefaultNodeSelector() map[string]string {
	return map[string]string{
		K8sKeyOS: K8sOSLinux,
	}
}<|MERGE_RESOLUTION|>--- conflicted
+++ resolved
@@ -14,11 +14,7 @@
 
 package common
 
-<<<<<<< HEAD
-// app-controller
-=======
 // operator
->>>>>>> aa399a55
 const (
 	// OperatorMetricsPort is the port that is used to expose default controller-runtime metrics for the operator pod.
 	OperatorMetricsPort = 8080
@@ -27,102 +23,6 @@
 // Argo CD defaults
 const (
 
-<<<<<<< HEAD
-	// ArgoCDDefaultControllerParellelismLimit is the default parallelism limit for application controller
-	ArgoCDDefaultControllerParallelismLimit = int32(10)
-
-	// ArgoCDDefaultControllerResourceLimitCPU is the default CPU limit when not specified for the Argo CD application
-	// controller contianer.
-	ArgoCDDefaultControllerResourceLimitCPU = "1000m"
-
-	// ArgoCDDefaultControllerResourceLimitMemory is the default memory limit when not specified for the Argo CD
-	// application controller contianer.
-	ArgoCDDefaultControllerResourceLimitMemory = "64Mi"
-
-	// ArgoCDDefaultControllerResourceRequestCPU is the default CPU requested when not specified for the Argo CD
-	// application controller contianer.
-	ArgoCDDefaultControllerResourceRequestCPU = "250m"
-
-	// ArgoCDDefaultControllerResourceRequestMemory is the default memory requested when not specified for the Argo CD
-	// application controller contianer.
-	ArgoCDDefaultControllerResourceRequestMemory = "32Mi"
-)
-
-// server
-const (
-	// ArgoCDServerComponent is the name of the Dex server control plane component
-	ArgoCDServerComponent = "argocd-server"
-
-	// ArgoCDDefaultServerOperationProcessors is the number of ArgoCD Server Operation Processors to use when not specified.
-	ArgoCDDefaultServerOperationProcessors = int32(10)
-
-	// ArgoCDDefaultServerStatusProcessors is the number of ArgoCD Server Status Processors to use when not specified.
-	ArgoCDDefaultServerStatusProcessors = int32(20)
-
-	// ArgoCDDefaultServerResourceLimitCPU is the default CPU limit when not specified for the Argo CD server contianer.
-	ArgoCDDefaultServerResourceLimitCPU = "1000m"
-
-	// ArgoCDDefaultServerResourceLimitMemory is the default memory limit when not specified for the Argo CD server contianer.
-	ArgoCDDefaultServerResourceLimitMemory = "128Mi"
-
-	// ArgoCDDefaultServerResourceRequestCPU is the default CPU requested when not specified for the Argo CD server contianer.
-	ArgoCDDefaultServerResourceRequestCPU = "250m"
-
-	// ArgoCDDefaultServerResourceRequestMemory is the default memory requested when not specified for the Argo CD server contianer.
-	ArgoCDDefaultServerResourceRequestMemory = "64Mi"
-
-	// ArgoCDDefaultServerSessionKeyLength is the length of the generated default server signature key.
-	ArgoCDDefaultServerSessionKeyLength = 20
-
-	// ArgoCDDefaultServerSessionKeyNumDigits is the number of digits to use for the generated default server signature key.
-	ArgoCDDefaultServerSessionKeyNumDigits = 5
-
-	// ArgoCDDefaultServerSessionKeyNumSymbols is the number of symbols to use for the generated default server signature key.
-	ArgoCDDefaultServerSessionKeyNumSymbols = 0
-)
-
-// dex
-const (
-	// ArgoCDDexServerComponent is the name of the Dex server control plane component
-	ArgoCDDexServerComponent = "argocd-dex-server"
-
-	// ArgoCDDefaultDexConfig is the default dex configuration.
-	ArgoCDDefaultDexConfig = ""
-
-	// ArgoCDDefaultDexImage is the Dex container image to use when not specified.
-	ArgoCDDefaultDexImage = "ghcr.io/dexidp/dex"
-
-	// ArgoCDDefaultDexOAuthRedirectPath is the default path to use for the OAuth Redirect URI.
-	ArgoCDDefaultDexOAuthRedirectPath = "/api/dex/callback"
-
-	// ArgoCDDefaultDexGRPCPort is the default GRPC listen port for Dex.
-	ArgoCDDefaultDexGRPCPort = 5557
-
-	// ArgoCDDefaultDexHTTPPort is the default HTTP listen port for Dex.
-	ArgoCDDefaultDexHTTPPort = 5556
-
-	// ArgoCDDefaultDexMetricsPort is the default Metrics listen port for Dex.
-	ArgoCDDefaultDexMetricsPort = 5558
-
-	// ArgoCDDefaultDexServiceAccountName is the default Service Account name for the Dex server.
-	ArgoCDDefaultDexServiceAccountName = "argocd-dex-server"
-
-	// ArgoCDDefaultDexVersion is the Dex container image tag to use when not specified.
-	ArgoCDDefaultDexVersion = "sha256:d5f887574312f606c61e7e188cfb11ddb33ff3bf4bd9f06e6b1458efca75f604" // v2.30.3
-
-)
-
-// redis
-const (
-	// ArgoCDRedisComponent is the name of the Redis control plane component
-	ArgoCDRedisComponent = "argocd-redis"
-
-	// ArgoCDRedisHAComponent is the name of the Redis HA control plane component
-	ArgoCDRedisHAComponent = "argocd-redis-ha"
-
-	// ArgoCDDefaultRedisConfigPath is the default Redis configuration directory when not specified.
-	ArgoCDDefaultRedisConfigPath = "/var/lib/redis"
-=======
 	// ArgoCDDefaultLogLevel is the default log level to be used by all ArgoCD components.
 	ArgoCDDefaultLogLevel = "info"
 
@@ -161,112 +61,7 @@
 
 	// ArgoCDDefaultGATrackingID is the default Google Analytics tracking ID.
 	ArgoCDDefaultGATrackingID = ""
->>>>>>> aa399a55
 
-	// ArgoCDDefaultRedisHAReplicas is the defaul number of replicas for Redis when rinning in HA mode.
-	ArgoCDDefaultRedisHAReplicas = int32(3)
-
-	// ArgoCDDefaultRedisHAProxyImage is the default Redis HAProxy image to use when not specified.
-	ArgoCDDefaultRedisHAProxyImage = "haproxy"
-
-	// ArgoCDDefaultRedisHAProxyVersion is the default Redis HAProxy image tag to use when not specified.
-	ArgoCDDefaultRedisHAProxyVersion = "sha256:7392fbbbb53e9e063ca94891da6656e6062f9d021c0e514888a91535b9f73231" // 2.0.25-alpine
-
-	// ArgoCDDefaultRedisImage is the Redis container image to use when not specified.
-	ArgoCDDefaultRedisImage = "redis"
-
-	// ArgoCDDefaultRedisPort is the default listen port for Redis.
-	ArgoCDDefaultRedisPort = 6379
-
-	// ArgoCDDefaultRedisSentinelPort is the default listen port for Redis sentinel.
-	ArgoCDDefaultRedisSentinelPort = 26379
-
-	//ArgoCDDefaultRedisSuffix is the default suffix to use for Redis resources.
-	ArgoCDDefaultRedisSuffix = "redis"
-
-	// ArgoCDDefaultRedisVersion is the Redis container image tag to use when not specified.
-	ArgoCDDefaultRedisVersion = "sha256:8061ca607db2a0c80010aeb5fc9bed0253448bc68711eaa14253a392f6c48280" // 6.2.4-alpine
-
-	// ArgoCDDefaultRedisVersionHA is the Redis container image tag to use when not specified in HA mode.
-	ArgoCDDefaultRedisVersionHA = "sha256:8061ca607db2a0c80010aeb5fc9bed0253448bc68711eaa14253a392f6c48280" // 6.2.4-alpine
-
-)
-
-// repo-server
-const (
-	// ArgoCDDefaultRepoMetricsPort is the default listen port for the Argo CD repo server metrics.
-	ArgoCDDefaultRepoMetricsPort = 8084
-
-	// ArgoCDDefaultRepoServerPort is the default listen port for the Argo CD repo server.
-	ArgoCDDefaultRepoServerPort = 8081
-)
-
-// grafana
-const (
-	// ArgoCDOperatorGrafanaComponent is the name of the Grafana control plane component
-	ArgoCDOperatorGrafanaComponent = "argocd-grafana"
-
-<<<<<<< HEAD
-	// ArgoCDDefaultGrafanaAdminUsername is the Grafana admin username to use when not specified.
-	ArgoCDDefaultGrafanaAdminUsername = "admin"
-
-	// ArgoCDDefaultGrafanaAdminPasswordLength is the length of the generated default Grafana admin password.
-	ArgoCDDefaultGrafanaAdminPasswordLength = 32
-
-	// ArgoCDDefaultGrafanaAdminPasswordNumDigits is the number of digits to use for the generated default Grafana admin password.
-	ArgoCDDefaultGrafanaAdminPasswordNumDigits = 5
-
-	// ArgoCDDefaultGrafanaAdminPasswordNumSymbols is the number of symbols to use for the generated default Grafana admin password.
-	ArgoCDDefaultGrafanaAdminPasswordNumSymbols = 5
-
-	// ArgoCDDefaultGrafanaImage is the Grafana container image to use when not specified.
-	ArgoCDDefaultGrafanaImage = "grafana/grafana"
-
-	// ArgoCDDefaultGrafanaReplicas is the default Grafana replica count.
-	ArgoCDDefaultGrafanaReplicas = int32(1)
-
-	// ArgoCDDefaultGrafanaSecretKeyLength is the length of the generated default Grafana secret key.
-	ArgoCDDefaultGrafanaSecretKeyLength = 20
-
-	// ArgoCDDefaultGrafanaSecretKeyNumDigits is the number of digits to use for the generated default Grafana secret key.
-	ArgoCDDefaultGrafanaSecretKeyNumDigits = 5
-
-	// ArgoCDDefaultGrafanaSecretKeyNumSymbols is the number of symbols to use for the generated default Grafana secret key.
-	ArgoCDDefaultGrafanaSecretKeyNumSymbols = 0
-
-	// ArgoCDDefaultGrafanaConfigPath is the default Grafana configuration directory when not specified.
-	ArgoCDDefaultGrafanaConfigPath = "/var/lib/grafana"
-
-	// ArgoCDDefaultGrafanaVersion is the Grafana container image tag to use when not specified.
-	ArgoCDDefaultGrafanaVersion = "sha256:afef23a1b4cf159ec3180aac3ad693c10e560657313bfe3ec81f344ace6d2f05" // 6.7.2
-
-)
-
-// keycloak
-const (
-	// ArgoCDKeycloakImage is the default Keycloak Image used for the non-openshift platforms when not specified.
-	ArgoCDKeycloakImage = "quay.io/keycloak/keycloak"
-
-	// ArgoCDKeycloakVersion is the default Keycloak version used for the non-openshift platform when not specified.
-	// Version: 15.0.2
-	ArgoCDKeycloakVersion = "sha256:64fb81886fde61dee55091e6033481fa5ccdac62ae30a4fd29b54eb5e97df6a9"
-
-	// ArgoCDKeycloakImageForOpenShift is the default Keycloak Image used for the OpenShift platform when not specified.
-	ArgoCDKeycloakImageForOpenShift = "registry.redhat.io/rh-sso-7/sso76-openshift-rhel8"
-
-	// ArgoCDKeycloakVersionForOpenShift is the default Keycloak version used for the OpenShift platform when not specified.
-	// Version: 7.5.1
-	ArgoCDKeycloakVersionForOpenShift = "sha256:720a7e4c4926c41c1219a90daaea3b971a3d0da5a152a96fed4fb544d80f52e3"
-)
-
-// export
-const (
-	// ArgoCDDefaultExportJobImage is the export job container image to use when not specified.
-	ArgoCDDefaultExportJobImage = "quay.io/argoprojlabs/argocd-operator-util"
-
-	// ArgoCDDefaultExportJobVersion is the export job container image tag to use when not specified.
-	ArgoCDDefaultExportJobVersion = "sha256:6f80965a2bef1c80875be0995b18d9be5a6ad4af841cbc170ed3c60101a7deb2" // 0.5.0
-=======
 	// ArgoCDDefaultHelpChatURL is the default help chat URL.
 	ArgoCDDefaultHelpChatURL = ""
 
@@ -284,88 +79,6 @@
 
 	// ArgoCDDefaultOIDCConfig is the default OIDC configuration.
 	ArgoCDDefaultOIDCConfig = ""
-
-	// ArgoCDDefaultRBACPolicy is the default RBAC policy CSV data.
-	ArgoCDDefaultRBACPolicy = ""
->>>>>>> aa399a55
-
-	// ArgoCDDefaultExportLocalCapicity is the default capacity to use for local export.
-	ArgoCDDefaultExportLocalCapicity = "2Gi"
-)
-
-// General ArgoCD defaults
-const (
-
-<<<<<<< HEAD
-	// ArgoCDDefaultServer is the default server address
-	ArgoCDDefaultServer = "https://kubernetes.default.svc"
-
-	// ArgoCDDefaultLogLevel is the default log level to be used by all ArgoCD components.
-	ArgoCDDefaultLogLevel = "info"
-
-	// ArgoCDDefaultLogFormat is the default log format to be used by all ArgoCD components.
-	ArgoCDDefaultLogFormat = "text"
-
-	// ArgoCDDefaultAdminPasswordLength is the length of the generated default admin password.
-	ArgoCDDefaultAdminPasswordLength = 32
-
-	// ArgoCDDefaultAdminPasswordNumDigits is the number of digits to use for the generated default admin password.
-	ArgoCDDefaultAdminPasswordNumDigits = 5
-
-	// ArgoCDDefaultAdminPasswordNumSymbols is the number of symbols to use for the generated default admin password.
-	ArgoCDDefaultAdminPasswordNumSymbols = 0
-
-	// ArgoCDDefaultArgoImage is the ArgoCD container image to use when not specified.
-	ArgoCDDefaultArgoImage = "quay.io/argoproj/argocd"
-
-	// ArgoCDDefaultArgoVersion is the Argo CD container image digest to use when version not specified.
-	ArgoCDDefaultArgoVersion = "sha256:d40da8f5747415eb7f9b5c2d9b645aecd423888cad9b36e4f986bff8ecf0a786" // v2.8.3
-
-	// ArgoCDDefaultBackupKeyLength is the length of the generated default backup key.
-	ArgoCDDefaultBackupKeyLength = 32
-
-	// ArgoCDDefaultBackupKeyNumDigits is the number of digits to use for the generated default backup key.
-	ArgoCDDefaultBackupKeyNumDigits = 5
-
-	// ArgoCDDefaultBackupKeyNumSymbols is the number of symbols to use for the generated default backup key.
-	ArgoCDDefaultBackupKeyNumSymbols = 5
-
-	// ArgoCDDefaultConfigManagementPlugins is the default configuration value for the config management plugins.
-	ArgoCDDefaultConfigManagementPlugins = ""
-
-	// ArgoCDDefaultGATrackingID is the default Google Analytics tracking ID.
-	ArgoCDDefaultGATrackingID = ""
-=======
-	// ArgoCDDefaultRepositories is the default repositories.
-	ArgoCDDefaultRepositories = ""
->>>>>>> aa399a55
-
-	// ArgoCDDefaultGAAnonymizeUsers is the default value for anonymizing google analytics users.
-	ArgoCDDefaultGAAnonymizeUsers = false
-
-<<<<<<< HEAD
-	// ArgoCDDefaultHelpChatURL is the default help chat URL.
-	ArgoCDDefaultHelpChatURL = ""
-
-	// ArgoCDDefaultHelpChatText is the default help chat text.
-	ArgoCDDefaultHelpChatText = ""
-=======
-	// ArgoCDDefaultResourceExclusions is the default resource exclusions.
-	ArgoCDDefaultResourceExclusions = ""
->>>>>>> aa399a55
-
-	// ArgoCDDefaultIngressPath is the path to use for the Ingress when not specified.
-	ArgoCDDefaultIngressPath = "/"
-
-	// ArgoCDDefaultKustomizeBuildOptions is the default kustomize build options.
-	ArgoCDDefaultKustomizeBuildOptions = ""
-
-<<<<<<< HEAD
-	// ArgoCDDefaultOIDCConfig is the default OIDC configuration.
-	ArgoCDDefaultOIDCConfig = ""
-
-	// ArgoCDDefaultPrometheusReplicas is the default Prometheus replica count.
-	ArgoCDDefaultPrometheusReplicas = int32(1)
 
 	// ArgoCDDefaultRBACPolicy is the default RBAC policy CSV data.
 	ArgoCDDefaultRBACPolicy = ""
@@ -391,8 +104,6 @@
 	// ArgoCDDefaultRSAKeySize is the default RSA key size when not specified.
 	ArgoCDDefaultRSAKeySize = 2048
 
-=======
->>>>>>> aa399a55
 	// ArgoCDDefaultSSHKnownHosts is the default SSH Known hosts data.
 	ArgoCDDefaultSSHKnownHosts = `[ssh.github.com]:443 ecdsa-sha2-nistp256 AAAAE2VjZHNhLXNoYTItbmlzdHAyNTYAAAAIbmlzdHAyNTYAAABBBEmKSENjQEezOmxkZMy7opKgwFB9nkt5YRrYMjNuG5N87uRgg6CLrbo5wAdT/y6v0mKV0U2w0WZ2YB/++Tpockg=
 [ssh.github.com]:443 ssh-ed25519 AAAAC3NzaC1lZDI1NTE5AAAAIOMqqnkVzrm0SdG6UOoqKLsabgH5C9okWi0dh2l9GKJl
@@ -409,16 +120,10 @@
 ssh.dev.azure.com ssh-rsa AAAAB3NzaC1yc2EAAAADAQABAAABAQC7Hr1oTWqNqOlzGJOfGJ4NakVyIzf1rXYd4d7wo6jBlkLvCA4odBlL0mDUyZ0/QUfTTqeu+tm22gOsv+VrVTMk6vwRU75gY/y9ut5Mb3bR5BV58dKXyq9A9UeB5Cakehn5Zgm6x1mKoVyf+FFn26iYqXJRgzIZZcZ5V6hrE0Qg39kZm4az48o0AUbf6Sp4SLdvnuMa2sVNwHBboS7EJkm57XQPVU3/QpyNLHbWDdzwtrlS+ez30S3AdYhLKEOxAG8weOnyrtLJAUen9mTkol8oII1edf7mWWbWVf0nBmly21+nZcmCTISQBtdcyPaEno7fFQMDD26/s0lfKob4Kw8H
 vs-ssh.visualstudio.com ssh-rsa AAAAB3NzaC1yc2EAAAADAQABAAABAQC7Hr1oTWqNqOlzGJOfGJ4NakVyIzf1rXYd4d7wo6jBlkLvCA4odBlL0mDUyZ0/QUfTTqeu+tm22gOsv+VrVTMk6vwRU75gY/y9ut5Mb3bR5BV58dKXyq9A9UeB5Cakehn5Zgm6x1mKoVyf+FFn26iYqXJRgzIZZcZ5V6hrE0Qg39kZm4az48o0AUbf6Sp4SLdvnuMa2sVNwHBboS7EJkm57XQPVU3/QpyNLHbWDdzwtrlS+ez30S3AdYhLKEOxAG8weOnyrtLJAUen9mTkol8oII1edf7mWWbWVf0nBmly21+nZcmCTISQBtdcyPaEno7fFQMDD26/s0lfKob4Kw8H
 `
-	// OperatorMetricsPort is the port that is used to expose default controller-runtime metrics for the operator pod.
-	OperatorMetricsPort = 8080
 )
 
 // DefaultLabels returns the default set of labels for controllers.
-<<<<<<< HEAD
-func DefaultLabels(resourceName, instanceName, component string) map[string]string {
-=======
 func DefaultResourceLabels(resourceName, instanceName, component string) map[string]string {
->>>>>>> aa399a55
 	LabelsMap := map[string]string{
 		AppK8sKeyName:      resourceName,
 		AppK8sKeyPartOf:    ArgoCDAppName,
@@ -433,11 +138,7 @@
 }
 
 // DefaultAnnotations returns the default set of annotations for child resources of ArgoCD
-<<<<<<< HEAD
-func DefaultAnnotations(instanceName string, instanceNamespace string) map[string]string {
-=======
 func DefaultResourceAnnotations(instanceName string, instanceNamespace string) map[string]string {
->>>>>>> aa399a55
 	return map[string]string{
 		ArgoCDArgoprojKeyName:      instanceName,
 		ArgoCDArgoprojKeyNamespace: instanceNamespace,
