--- conflicted
+++ resolved
@@ -42,13 +42,10 @@
 	// ArgoCDNotificationsControllerComponent is the name of the Notifications controller control plane component
 	ArgoCDNotificationsControllerComponent = "argocd-notifications-controller"
 
-<<<<<<< HEAD
 	// ArgoCDApplicationSetControllerComponent is the name of the AppplicationSet controller control plane component
 	ArgoCDApplicationSetControllerComponent = "argocd-applicationset-controller"
-=======
 	// ArgoCDOperatorGrafanaComponent is the name of the Grafana control plane component
 	ArgoCDOperatorGrafanaComponent = "argocd-grafana"
->>>>>>> b6e30197
 
 	// ArgoCDDefaultAdminPasswordLength is the length of the generated default admin password.
 	ArgoCDDefaultAdminPasswordLength = 32
