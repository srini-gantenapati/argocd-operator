--- conflicted
+++ resolved
@@ -22,64 +22,8 @@
 	// ArgoCDApplicationControllerDefaultShardReplicas is the default number of replicas that the ArgoCD Application Controller Should Use
 	ArgocdApplicationControllerDefaultReplicas = 1
 
-<<<<<<< HEAD
 	// ArgoCDDefaultControllerParellelismLimit is the default parallelism limit for application controller
 	ArgoCDDefaultControllerParallelismLimit = int32(10)
-=======
-	// ArgoCDDefaultLogLevel is the default log level to be used by all ArgoCD components.
-	ArgoCDDefaultLogLevel = "info"
-
-	// ArgoCDDefaultLogFormat is the default log format to be used by all ArgoCD components.
-	ArgoCDDefaultLogFormat = "text"
-
-	// ArgoCDServerComponent is the name of the Dex server control plane component
-	ArgoCDServerComponent = "argocd-server"
-
-	// ArgoCDRedisComponent is the name of the Redis control plane component
-	ArgoCDRedisComponent = "argocd-redis"
-
-	// ArgoCDRedisHAComponent is the name of the Redis HA control plane component
-	ArgoCDRedisHAComponent = "argocd-redis-ha"
-
-	// ArgoCDDexServerComponent is the name of the Dex server control plane component
-	ArgoCDDexServerComponent = "argocd-dex-server"
-
-	// ArgoCDNotificationsControllerComponent is the name of the Notifications controller control plane component
-	ArgoCDNotificationsControllerComponent = "argocd-notifications-controller"
-
-	// ArgoCDOperatorGrafanaComponent is the name of the Grafana control plane component
-	ArgoCDOperatorGrafanaComponent = "argocd-grafana"
-
-	// ArgoCDDefaultAdminPasswordLength is the length of the generated default admin password.
-	ArgoCDDefaultAdminPasswordLength = 32
-
-	// ArgoCDDefaultAdminPasswordNumDigits is the number of digits to use for the generated default admin password.
-	ArgoCDDefaultAdminPasswordNumDigits = 5
-
-	// ArgoCDDefaultAdminPasswordNumSymbols is the number of symbols to use for the generated default admin password.
-	ArgoCDDefaultAdminPasswordNumSymbols = 0
-
-	// ArgoCDDefaultApplicationInstanceLabelKey is the default app name as a tracking label.
-	ArgoCDDefaultApplicationInstanceLabelKey = "app.kubernetes.io/instance"
-
-	// ArgoCDDefaultArgoImage is the ArgoCD container image to use when not specified.
-	ArgoCDDefaultArgoImage = "quay.io/argoproj/argocd"
-
-	// ArgoCDDefaultArgoVersion is the Argo CD container image digest to use when version not specified.
-	ArgoCDDefaultArgoVersion = "sha256:d40da8f5747415eb7f9b5c2d9b645aecd423888cad9b36e4f986bff8ecf0a786" // v2.8.3
-
-	// ArgoCDDefaultBackupKeyLength is the length of the generated default backup key.
-	ArgoCDDefaultBackupKeyLength = 32
-
-	// ArgoCDDefaultBackupKeyNumDigits is the number of digits to use for the generated default backup key.
-	ArgoCDDefaultBackupKeyNumDigits = 5
-
-	// ArgoCDDefaultBackupKeyNumSymbols is the number of symbols to use for the generated default backup key.
-	ArgoCDDefaultBackupKeyNumSymbols = 5
-
-	// ArgoCDDefaultConfigManagementPlugins is the default configuration value for the config management plugins.
-	ArgoCDDefaultConfigManagementPlugins = ""
->>>>>>> 75d6cf4d
 
 	// ArgoCDDefaultControllerResourceLimitCPU is the default CPU limit when not specified for the Argo CD application
 	// controller contianer.
@@ -264,14 +208,9 @@
 	ArgoCDKeycloakImageForOpenShift = "registry.redhat.io/rh-sso-7/sso76-openshift-rhel8"
 
 	// ArgoCDKeycloakVersionForOpenShift is the default Keycloak version used for the OpenShift platform when not specified.
-<<<<<<< HEAD
 	// Version: 7.5.1
 	ArgoCDKeycloakVersionForOpenShift = "sha256:720a7e4c4926c41c1219a90daaea3b971a3d0da5a152a96fed4fb544d80f52e3"
 )
-=======
-	// Version: 7.6-32
-	ArgoCDKeycloakVersionForOpenShift = "sha256:ec9f60018694dcc5d431ba47d5536b761b71cb3f66684978fe6bb74c157679ac"
->>>>>>> 75d6cf4d
 
 // export
 const (
