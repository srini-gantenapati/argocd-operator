--- conflicted
+++ resolved
@@ -41,7 +41,7 @@
 	deploymentConfig := newDeploymentConfig(request.ObjectMeta, request.Spec)
 	if len(request.Mutations) > 0 {
 		for _, mutation := range request.Mutations {
-			err := mutation(nil, deploymentConfig, request.Client)
+			err := mutation(request.Instance, deploymentConfig, request.Client, request.MutationArgs)
 			if err != nil {
 				mutationErr = err
 			}
@@ -92,31 +92,10 @@
 	if err != nil {
 		return nil, err
 	}
-<<<<<<< HEAD
-	return existingDeploymentConfigs, nil
-}
-
-func RequestDeploymentConfig(request DeploymentConfigRequest) (*oappsv1.DeploymentConfig, error) {
-	var (
-		mutationErr error
-	)
-	deploymentConfig := newDeploymentConfig(request.ObjectMeta, request.Spec)
-	if len(request.Mutations) > 0 {
-		for _, mutation := range request.Mutations {
-			err := mutation(request.Instance, deploymentConfig, request.Client, request.MutationArgs)
-			if err != nil {
-				mutationErr = err
-			}
-		}
-		if mutationErr != nil {
-			return deploymentConfig, fmt.Errorf("RequestDeploymentConfig: one or more mutation functions could not be applied: %s", mutationErr)
-		}
-=======
 	// Assert the object as a oappsv1.DeploymentConfigList
 	deploymentConfigList, ok := obj.(*oappsv1.DeploymentConfigList)
 	if !ok {
 		return nil, errors.New("failed to assert the object as a oappsv1.DeploymentConfigList")
->>>>>>> f9485c08
 	}
 	return deploymentConfigList, nil
 }