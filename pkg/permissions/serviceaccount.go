--- conflicted
+++ resolved
@@ -67,10 +67,6 @@
 }
 
 // DeleteServiceAccount deletes the ServiceAccount with the given name and namespace using the provided client.
-<<<<<<< HEAD
-// It ignores the "not found" error if the ServiceAccount does not exist.
-=======
->>>>>>> f9485c08
 func DeleteServiceAccount(name, namespace string, client cntrlClient.Client) error {
 	serviceAccount := &corev1.ServiceAccount{}
 	return resource.DeleteObject(name, namespace, serviceAccount, client)
