package permissions

import (
	"errors"

	"github.com/argoproj-labs/argocd-operator/pkg/resource"
	rbacv1 "k8s.io/api/rbac/v1"
	metav1 "k8s.io/apimachinery/pkg/apis/meta/v1"
	cntrlClient "sigs.k8s.io/controller-runtime/pkg/client"
)

type RoleBindingRequest struct {
	ObjectMeta metav1.ObjectMeta
	RoleRef    rbacv1.RoleRef
	Subjects   []rbacv1.Subject
}

// newRoleBinding returns a new RoleBinding instance.
func newRoleBinding(objMeta metav1.ObjectMeta, roleRef rbacv1.RoleRef, subjects []rbacv1.Subject) *rbacv1.RoleBinding {

	return &rbacv1.RoleBinding{
		ObjectMeta: objMeta,
		RoleRef:    roleRef,
		Subjects:   subjects,
	}
}

// RequestRoleBinding creates a new RoleBinding based on the provided RoleBindingRequest parameters.
func RequestRoleBinding(request RoleBindingRequest) *rbacv1.RoleBinding {
	return newRoleBinding(request.ObjectMeta, request.RoleRef, request.Subjects)
}

// CreateRoleBinding creates the specified RoleBinding using the provided client.
func CreateRoleBinding(rb *rbacv1.RoleBinding, client cntrlClient.Client) error {
	return resource.CreateObject(rb, client)
}

// GetRoleBinding retrieves the RoleBinding with the given name and namespace using the provided client.
func GetRoleBinding(name, namespace string, client cntrlClient.Client) (*rbacv1.RoleBinding, error) {
	rb := &rbacv1.RoleBinding{}
	obj, err := resource.GetObject(name, namespace, rb, client)
	if err != nil {
		return nil, err
	}
	// Assert the object as an rbacv1.RoleBinding
	roleBinding, ok := obj.(*rbacv1.RoleBinding)
	if !ok {
		return nil, errors.New("failed to assert the object as an rbacv1.RoleBinding")
	}
	return roleBinding, nil
}

// ListRoleBindings returns a list of RoleBinding objects in the specified namespace using the provided client and list options.
func ListRoleBindings(namespace string, client cntrlClient.Client, listOptions []cntrlClient.ListOption) (*rbacv1.RoleBindingList, error) {
	roleBindingList := &rbacv1.RoleBindingList{}
	obj, err := resource.ListObjects(namespace, roleBindingList, client, listOptions)
	if err != nil {
		return nil, err
	}
	// Assert the object as an rbacv1.RoleBindingList
	roleBindingList, ok := obj.(*rbacv1.RoleBindingList)
	if !ok {
		return nil, errors.New("failed to assert the object as an rbacv1.RoleBindingList")
	}
	return roleBindingList, nil
}

// UpdateRoleBinding updates the specified RoleBinding using the provided client.
func UpdateRoleBinding(rb *rbacv1.RoleBinding, client cntrlClient.Client) error {
	return resource.UpdateObject(rb, client)
}

// DeleteRoleBinding deletes the RoleBinding with the given name and namespace using the provided client.
<<<<<<< HEAD
// It ignores the "not found" error if the RoleBinding does not exist.
=======
>>>>>>> f9485c08
func DeleteRoleBinding(name, namespace string, client cntrlClient.Client) error {
	roleBinding := &rbacv1.RoleBinding{}
	return resource.DeleteObject(name, namespace, roleBinding, client)
}<|MERGE_RESOLUTION|>--- conflicted
+++ resolved
@@ -71,10 +71,6 @@
 }
 
 // DeleteRoleBinding deletes the RoleBinding with the given name and namespace using the provided client.
-<<<<<<< HEAD
-// It ignores the "not found" error if the RoleBinding does not exist.
-=======
->>>>>>> f9485c08
 func DeleteRoleBinding(name, namespace string, client cntrlClient.Client) error {
 	roleBinding := &rbacv1.RoleBinding{}
 	return resource.DeleteObject(name, namespace, roleBinding, client)
