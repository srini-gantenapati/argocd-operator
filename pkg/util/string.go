package util

import (
	"encoding/base64"
	"slices"
	"sort"
	"strings"
)

// SplitList accepts a string input containing a list of comma separated values, and returns a slice containing those values as separate elements
func SplitList(s string) []string {
	if s == "" {
		return []string{}
	}
	elems := strings.Split(s, ",")
	for i := range elems {
		elems[i] = strings.TrimSpace(elems[i])
	}
	return elems
}

// RemoveString removes the given string from the given slice
func RemoveString(slice []string, s string) []string {
	var result []string
	if len(slice) == 0 {
		return []string{}
	}

	for _, item := range slice {
		if item == s {
			continue
		}
		result = append(result, item)
	}
	return result
}

// ContainsString returns true if the given string is part of the given slice.
func ContainsString(arr []string, s string) bool {
	for _, val := range arr {
		if strings.TrimSpace(val) == s {
			return true
		}
	}
	return false
}

func Equal(a, b []string) bool {
	s1 := append([]string{}, a...)
	s2 := append([]string{}, b...)
<<<<<<< HEAD
	slices.Sort(s1)
=======
	sort.Strings(s1)
>>>>>>> 8660e84d
	sort.Strings(s2)
	if len(s1) != len(s2) {
		return false
	}
	for i := range s1 {
		if s1[i] != s2[i] {
			return false
		}
	}
	return true
}

// GenerateRandomString returns a securely generated random string.
func GenerateRandomString(s int) (string, error) {
	b, err := GenerateRandomBytes(s)
	if err != nil {
		return "", err
	}
	return base64.URLEncoding.EncodeToString(b), nil
}<|MERGE_RESOLUTION|>--- conflicted
+++ resolved
@@ -2,7 +2,6 @@
 
 import (
 	"encoding/base64"
-	"slices"
 	"sort"
 	"strings"
 )
@@ -48,11 +47,7 @@
 func Equal(a, b []string) bool {
 	s1 := append([]string{}, a...)
 	s2 := append([]string{}, b...)
-<<<<<<< HEAD
-	slices.Sort(s1)
-=======
 	sort.Strings(s1)
->>>>>>> 8660e84d
 	sort.Strings(s2)
 	if len(s1) != len(s2) {
 		return false
