--- conflicted
+++ resolved
@@ -9,12 +9,9 @@
 	cntrlClient "sigs.k8s.io/controller-runtime/pkg/client"
 
 	"github.com/argoproj-labs/argocd-operator/pkg/mutation"
-<<<<<<< HEAD
+	"github.com/argoproj-labs/argocd-operator/pkg/resource"
 
 	argoproj "github.com/argoproj-labs/argocd-operator/api/v1beta1"
-=======
-	"github.com/argoproj-labs/argocd-operator/pkg/resource"
->>>>>>> f9485c08
 )
 
 // ServiceRequest objects contain all the required information to produce a service object in return
@@ -46,7 +43,7 @@
 
 	if len(request.Mutations) > 0 {
 		for _, mutation := range request.Mutations {
-			err := mutation(nil, service, request.Client)
+			err := mutation(request.Instance, service, request.Client, request.MutationArgs)
 			if err != nil {
 				mutationErr = err
 			}
@@ -97,32 +94,10 @@
 	if err != nil {
 		return nil, err
 	}
-<<<<<<< HEAD
-	return existingServices, nil
-}
-
-func RequestService(request ServiceRequest) (*corev1.Service, error) {
-	var (
-		mutationErr error
-	)
-	service := newService(request.ObjectMeta, request.Spec)
-
-	if len(request.Mutations) > 0 {
-		for _, mutation := range request.Mutations {
-			err := mutation(request.Instance, service, request.Client, request.MutationArgs)
-			if err != nil {
-				mutationErr = err
-			}
-		}
-		if mutationErr != nil {
-			return service, fmt.Errorf("RequestService: one or more mutation functions could not be applied: %s", mutationErr)
-		}
-=======
 	// Assert the object as a corev1.ServiceList
 	serviceList, ok := obj.(*corev1.ServiceList)
 	if !ok {
 		return nil, errors.New("failed to assert the object as a corev1.ServiceList")
->>>>>>> f9485c08
 	}
 	return serviceList, nil
 }