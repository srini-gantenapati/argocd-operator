--- conflicted
+++ resolved
@@ -40,7 +40,7 @@
 
 	if len(request.Mutations) > 0 {
 		for _, mutation := range request.Mutations {
-			err := mutation(nil, service, request.Client)
+			err := mutation(nil, service, request.Client, request.MutationArgs)
 			if err != nil {
 				mutationErr = err
 			}
@@ -92,32 +92,10 @@
 	if err != nil {
 		return nil, err
 	}
-<<<<<<< HEAD
-	return existingServices, nil
-}
-
-func RequestService(request ServiceRequest) (*corev1.Service, error) {
-	var (
-		mutationErr error
-	)
-	service := newService(request.ObjectMeta, request.Spec)
-
-	if len(request.Mutations) > 0 {
-		for _, mutation := range request.Mutations {
-			err := mutation(nil, service, request.Client, request.MutationArgs)
-			if err != nil {
-				mutationErr = err
-			}
-		}
-		if mutationErr != nil {
-			return service, fmt.Errorf("RequestService: one or more mutation functions could not be applied: %s", mutationErr)
-		}
-=======
 	// Assert the object as a corev1.ServiceList
 	serviceList, ok := obj.(*corev1.ServiceList)
 	if !ok {
 		return nil, errors.New("failed to assert the object as a corev1.ServiceList")
->>>>>>> 783235a7
 	}
 	return serviceList, nil
 }