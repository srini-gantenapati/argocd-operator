package networking

import (
	"errors"
	"fmt"

	networkingv1 "k8s.io/api/networking/v1"
	metav1 "k8s.io/apimachinery/pkg/apis/meta/v1"
	cntrlClient "sigs.k8s.io/controller-runtime/pkg/client"

	argoproj "github.com/argoproj-labs/argocd-operator/api/v1beta1"
	"github.com/argoproj-labs/argocd-operator/pkg/mutation"
	"github.com/argoproj-labs/argocd-operator/pkg/resource"
)

// IngressRequest objects contain all the required information to produce a ingress object in return
type IngressRequest struct {
	ObjectMeta metav1.ObjectMeta
	Spec       networkingv1.IngressSpec
	Instance   *argoproj.ArgoCD

	// array of functions to mutate obj before returning to requester
	Mutations []mutation.MutateFunc
	// array of arguments to pass to the mutation funcs
	MutationArgs []interface{}
	Client       cntrlClient.Client
}

// newIngress returns a new Ingress instance for the given ArgoCD.
func newIngress(objectMeta metav1.ObjectMeta, spec networkingv1.IngressSpec) *networkingv1.Ingress {
	return &networkingv1.Ingress{
		ObjectMeta: objectMeta,
		Spec:       spec,
	}
}

func RequestIngress(request IngressRequest) (*networkingv1.Ingress, error) {
	var (
		mutationErr error
	)
	ingress := newIngress(request.ObjectMeta, request.Spec)

	if len(request.Mutations) > 0 {
		for _, mutation := range request.Mutations {
			err := mutation(nil, ingress, request.Client)
			if err != nil {
				mutationErr = err
			}
		}
		if mutationErr != nil {
			return ingress, fmt.Errorf("RequestIngress: one or more mutation functions could not be applied: %s", mutationErr)
		}
	}

	return ingress, nil
}

// CreateIngress creates the specified Ingress using the provided client.
func CreateIngress(ingress *networkingv1.Ingress, client cntrlClient.Client) error {
	return resource.CreateObject(ingress, client)
}

// UpdateIngress updates the specified Ingress using the provided client.
func UpdateIngress(ingress *networkingv1.Ingress, client cntrlClient.Client) error {
	return resource.UpdateObject(ingress, client)
}

// DeleteIngress deletes the Ingress with the given name and namespace using the provided client.
func DeleteIngress(name, namespace string, client cntrlClient.Client) error {
	ingress := &networkingv1.Ingress{}
	return resource.DeleteObject(name, namespace, ingress, client)
}

// GetIngress retrieves the Ingress with the given name and namespace using the provided client.
func GetIngress(name, namespace string, client cntrlClient.Client) (*networkingv1.Ingress, error) {
	ingress := &networkingv1.Ingress{}
	obj, err := resource.GetObject(name, namespace, ingress, client)
	if err != nil {
		return nil, err
	}
	// Assert the object as a networkingv1.Ingress
	ingress, ok := obj.(*networkingv1.Ingress)
	if !ok {
		return nil, errors.New("failed to assert the object as a networkingv1.Ingress")
	}
	return ingress, nil
}

// ListIngresss returns a list of Ingress objects in the specified namespace using the provided client and list options.
func ListIngresss(namespace string, client cntrlClient.Client, listOptions []cntrlClient.ListOption) (*networkingv1.IngressList, error) {
	ingressList := &networkingv1.IngressList{}
	obj, err := resource.ListObjects(namespace, ingressList, client, listOptions)
	if err != nil {
		return nil, err
	}
<<<<<<< HEAD
	return existingIngresss, nil
}

func RequestIngress(request IngressRequest) (*networkingv1.Ingress, error) {
	var (
		mutationErr error
	)
	ingress := newIngress(request.ObjectMeta, request.Spec)

	if len(request.Mutations) > 0 {
		for _, mutation := range request.Mutations {
			err := mutation(request.Instance, ingress, request.Client, request.MutationArgs)
			if err != nil {
				mutationErr = err
			}
		}
		if mutationErr != nil {
			return ingress, fmt.Errorf("RequestIngress: one or more mutation functions could not be applied: %s", mutationErr)
		}
=======
	// Assert the object as a networkingv1.IngressList
	ingressList, ok := obj.(*networkingv1.IngressList)
	if !ok {
		return nil, errors.New("failed to assert the object as a networkingv1.IngressList")
>>>>>>> f9485c08
	}
	return ingressList, nil
}<|MERGE_RESOLUTION|>--- conflicted
+++ resolved
@@ -42,7 +42,7 @@
 
 	if len(request.Mutations) > 0 {
 		for _, mutation := range request.Mutations {
-			err := mutation(nil, ingress, request.Client)
+			err := mutation(request.Instance, ingress, request.Client, request.MutationArgs)
 			if err != nil {
 				mutationErr = err
 			}
@@ -93,32 +93,10 @@
 	if err != nil {
 		return nil, err
 	}
-<<<<<<< HEAD
-	return existingIngresss, nil
-}
-
-func RequestIngress(request IngressRequest) (*networkingv1.Ingress, error) {
-	var (
-		mutationErr error
-	)
-	ingress := newIngress(request.ObjectMeta, request.Spec)
-
-	if len(request.Mutations) > 0 {
-		for _, mutation := range request.Mutations {
-			err := mutation(request.Instance, ingress, request.Client, request.MutationArgs)
-			if err != nil {
-				mutationErr = err
-			}
-		}
-		if mutationErr != nil {
-			return ingress, fmt.Errorf("RequestIngress: one or more mutation functions could not be applied: %s", mutationErr)
-		}
-=======
 	// Assert the object as a networkingv1.IngressList
 	ingressList, ok := obj.(*networkingv1.IngressList)
 	if !ok {
 		return nil, errors.New("failed to assert the object as a networkingv1.IngressList")
->>>>>>> f9485c08
 	}
 	return ingressList, nil
 }