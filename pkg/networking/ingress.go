--- conflicted
+++ resolved
@@ -42,11 +42,7 @@
 
 	if len(request.Mutations) > 0 {
 		for _, mutation := range request.Mutations {
-<<<<<<< HEAD
 			err := mutation(request.Instance, ingress, request.Client, request.MutationArgs)
-=======
-			err := mutation(nil, ingress, request.Client)
->>>>>>> f9485c08
 			if err != nil {
 				mutationErr = err
 			}
@@ -70,10 +66,6 @@
 }
 
 // DeleteIngress deletes the Ingress with the given name and namespace using the provided client.
-<<<<<<< HEAD
-// It ignores the "not found" error if the Ingress does not exist.
-=======
->>>>>>> f9485c08
 func DeleteIngress(name, namespace string, client cntrlClient.Client) error {
 	ingress := &networkingv1.Ingress{}
 	return resource.DeleteObject(name, namespace, ingress, client)
