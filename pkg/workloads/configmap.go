--- conflicted
+++ resolved
@@ -64,20 +64,8 @@
 // DeleteConfigMap deletes the ConfigMap with the given name and namespace using the provided client.
 // It ignores the "not found" error if the ConfigMap does not exist.
 func DeleteConfigMap(name, namespace string, client cntrlClient.Client) error {
-<<<<<<< HEAD
-	existingConfigMap, err := GetConfigMap(name, namespace, client)
-	if err != nil {
-		return err
-	}
-
-	if err := client.Delete(context.TODO(), existingConfigMap); err != nil {
-		return err
-	}
-	return nil
-=======
 	configMap := &corev1.ConfigMap{}
 	return resource.DeleteObject(name, namespace, configMap, client)
->>>>>>> 783235a7
 }
 
 // GetConfigMap retrieves the ConfigMap with the given name and namespace using the provided client.
