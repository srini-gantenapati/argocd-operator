--- conflicted
+++ resolved
@@ -4,11 +4,6 @@
 	"context"
 	"fmt"
 
-<<<<<<< HEAD
-	"github.com/argoproj-labs/argocd-operator/common"
-	"github.com/argoproj-labs/argocd-operator/pkg/argoutil"
-=======
->>>>>>> a8634714
 	"github.com/argoproj-labs/argocd-operator/pkg/mutation"
 	appsv1 "k8s.io/api/apps/v1"
 	"k8s.io/apimachinery/pkg/api/errors"
@@ -31,17 +26,8 @@
 func newDeployment(objMeta metav1.ObjectMeta, spec appsv1.DeploymentSpec) *appsv1.Deployment {
 
 	return &appsv1.Deployment{
-<<<<<<< HEAD
-		ObjectMeta: metav1.ObjectMeta{
-			Name:        deploymentName,
-			Namespace:   instanceNamespace,
-			Labels:      argoutil.MergeMaps(common.DefaultLabels(deploymentName, instanceName, component), labels),
-			Annotations: argoutil.MergeMaps(common.DefaultAnnotations(instanceName, instanceNamespace), annotations),
-		},
-=======
 		ObjectMeta: objMeta,
 		Spec:       spec,
->>>>>>> a8634714
 	}
 }
 
