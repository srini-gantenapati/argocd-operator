--- conflicted
+++ resolved
@@ -951,11 +951,7 @@
                   valueFrom:
                     fieldRef:
                       fieldPath: metadata.annotations['olm.targetNamespaces']
-<<<<<<< HEAD
-                image: controller:latest
-=======
                 image: quay.io/argoprojlabs/argocd-operator:v0.1.0
->>>>>>> 822f760e
                 livenessProbe:
                   httpGet:
                     path: /healthz
